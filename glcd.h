#ifndef GLCD_H
#define GLCD_H

#include "ch.h"
#include "hal.h"
#include "fonts.h"

#if !defined(LCD_USE_FSMC) && !defined(LCD_USE_GPIO) && !defined(LCD_USE_SPI)
#include "glcdconf.h"
#endif

#include "ssd1289_lld.h"
#include "s6d1121_lld.h"

#define PORTRAIT	(lcdGetOrientation() == portrait || lcdGetOrientation() == portraitInv)
#define LANDSCAPE	(lcdGetOrientation() == landscape || lcdGetOrientation() == landscapeInv)

/* LCD color */
#define White          0xFFFF
#define Black          0x0000
#define Grey           0xF7DE
#define Blue           0x001F
#define Blue2          0x051F
#define Red            0xF800
#define Magenta        0xF81F
#define Green          0x07E0
#define Cyan           0x7FFF
#define Yellow         0xFFE0

#define RGB565CONVERT(red, green, blue) \
(uint16_t)( (( red   >> 3 ) << 11 ) | (( green >> 2 ) << 5  ) | ( blue  >> 3 ))

enum orientation {portrait, landscape, portraitInv, landscapeInv};
enum filled {frame, filled};
enum transparency {solid, transparent};
enum powermode {powerOff, powerOn, sleepOn, sleepOff};

typedef const uint8_t* font_t;

// A few macros
#define lcdGetFontHeight(font)		(font[FONT_TABLE_HEIGHT_IDX])

/**
 * @brief   Structure representing a GLCD driver.
 */
typedef struct GLCDDriver GLCDDriver;

struct GLCDDriver {
};

#ifdef __cplusplus
extern "C" {
#endif

/* Core functions */
void lcdInit(GLCDDriver *);

void lcdClear(uint16_t color);
void lcdSetOrientation(uint8_t newOrientation);
void lcdSetWindow(uint16_t x0, uint16_t y0, uint16_t x1, uint16_t y1);
void lcdFillArea(uint16_t x0, uint16_t y0, uint16_t x1, uint16_t y1, uint16_t color);
<<<<<<< HEAD
void lcdWriteArea(uint16_t x0, uint16_t y0, uint16_t x1, uint16_t y1, uint16_t *buffer, size_t n);
=======
void lcdSetPowerMode(uint8_t powerMode);
>>>>>>> 3a5be9c6

/* Drawing functions */
void lcdDrawPixel(uint16_t x, uint16_t y, uint16_t point);
void lcdDrawLine(uint16_t x0, uint16_t y0, uint16_t x1, uint16_t y1, uint16_t color);
void lcdDrawRect(uint16_t x0, uint16_t y0, uint16_t x1, uint16_t y1, uint8_t filled, uint16_t color);
void lcdDrawRectString(uint16_t x0, uint16_t y0, uint16_t x1, uint16_t y1, const char* str, font_t font, uint16_t fontColor, uint16_t bkColor);
void lcdDrawCircle(uint16_t x, uint16_t y, uint16_t radius, uint8_t filled, uint16_t color);

/* Text Rendering Functions */
int lcdDrawChar(uint16_t cx, uint16_t cy, char c, font_t font, uint16_t color, uint16_t bkcolor, bool_t tpText);
void lcdDrawString(uint16_t x, uint16_t y, const char *str, font_t font, uint16_t color, uint16_t bkcolor, bool_t tpText);

/* Character measuring functions */
uint16_t lcdMeasureChar(char c, font_t font);
uint16_t lcdMeasureString(const char* str, font_t font);

/* Size and orientation related */
uint16_t lcdGetHeight(void);
uint16_t lcdGetWidth(void);
uint16_t lcdGetOrientation(void);

/* BGR->RGB and pixel readback */
uint16_t lcdBGR2RGB(uint16_t color);
uint16_t lcdGetPixelColor(uint16_t x, uint16_t y);

/* Scrolling function */
void lcdVerticalScroll(uint16_t x0, uint16_t y0, uint16_t x1, uint16_t y1, int16_t lines);

#ifdef __cplusplus
}
#endif

#endif<|MERGE_RESOLUTION|>--- conflicted
+++ resolved
@@ -59,11 +59,8 @@
 void lcdSetOrientation(uint8_t newOrientation);
 void lcdSetWindow(uint16_t x0, uint16_t y0, uint16_t x1, uint16_t y1);
 void lcdFillArea(uint16_t x0, uint16_t y0, uint16_t x1, uint16_t y1, uint16_t color);
-<<<<<<< HEAD
 void lcdWriteArea(uint16_t x0, uint16_t y0, uint16_t x1, uint16_t y1, uint16_t *buffer, size_t n);
-=======
 void lcdSetPowerMode(uint8_t powerMode);
->>>>>>> 3a5be9c6
 
 /* Drawing functions */
 void lcdDrawPixel(uint16_t x, uint16_t y, uint16_t point);
