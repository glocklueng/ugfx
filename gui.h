--- conflicted
+++ resolved
@@ -1,8 +1,10 @@
 #ifndef GUI_H
 #define GUI_H
 
-<<<<<<< HEAD
+#include "ch.h"
+#include "hal.h"
 #include "glcd.h"
+#include "touchpad.h"
 
 struct button_t {
 	uint16_t x0;
@@ -12,12 +14,6 @@
 	uint32_t *state;
 	uint16_t interval;
 };
-=======
-#include "ch.h"
-#include "hal.h"
-#include "glcd.h"
-#include "touchpad.h"
->>>>>>> 3a5be9c6
 
 static struct guiNode_t {
 	uint8_t type;
@@ -59,11 +55,8 @@
  *
  * return:		none
  */
-<<<<<<< HEAD
-Thread *guiDrawButton(uint16_t x0, uint16_t y0, uint16_t x1, uint16_t y1, unsigned char *str, font_t font, uint16_t fontColor, uint16_t buttonColor, uint16_t inverval, uint8_t *state);
-=======
+
 void guiPrintElements(BaseSequentialStream *chp);
->>>>>>> 3a5be9c6
 
 /*
  * Description: deletes a GUI element from the linked list
@@ -86,7 +79,7 @@
  *
  * return:		1 if button successfully created
  */
-uint8_t guiDrawButton(uint16_t x0, uint16_t y0, uint16_t x1, uint16_t y1, char *str, uint16_t fontColor, uint16_t buttonColor, uint16_t shadow, char *label, uint8_t *active, uint8_t *state);
+uint8_t guiDrawButton(uint16_t x0, uint16_t y0, uint16_t x1, uint16_t y1, char *str, font_t font, uint16_t fontColor, uint16_t buttonColor, uint16_t shadow, char *label, uint8_t *active, uint8_t *state);
 
 uint8_t guiDrawSlider(uint16_t x0, uint16_t y0, uint16_t x1, uint16_t y1, uint8_t orientation, uint16_t frameColor, uint16_t bkColor, uint16_t valueColor, char *label, uint8_t *active, uint8_t *value);
 
