/*
 * Copyright (c) 2012, 2013, Joel Bodenmann aka Tectu <joel@unormal.org>
 * Copyright (c) 2012, 2013, Andrew Hannam aka inmarket
<<<<<<< HEAD
=======
 *
>>>>>>> d8db148a
 * All rights reserved.
 *
 * Redistribution and use in source and binary forms, with or without
 * modification, are permitted provided that the following conditions are met:
 *    * Redistributions of source code must retain the above copyright
 *      notice, this list of conditions and the following disclaimer.
 *    * Redistributions in binary form must reproduce the above copyright
 *      notice, this list of conditions and the following disclaimer in the
 *      documentation and/or other materials provided with the distribution.
 *    * Neither the name of the <organization> nor the
 *      names of its contributors may be used to endorse or promote products
 *      derived from this software without specific prior written permission.
 *
 * THIS SOFTWARE IS PROVIDED BY THE COPYRIGHT HOLDERS AND CONTRIBUTORS "AS IS" AND
 * ANY EXPRESS OR IMPLIED WARRANTIES, INCLUDING, BUT NOT LIMITED TO, THE IMPLIED
 * WARRANTIES OF MERCHANTABILITY AND FITNESS FOR A PARTICULAR PURPOSE ARE
 * DISCLAIMED. IN NO EVENT SHALL <COPYRIGHT HOLDER> BE LIABLE FOR ANY
 * DIRECT, INDIRECT, INCIDENTAL, SPECIAL, EXEMPLARY, OR CONSEQUENTIAL DAMAGES
 * (INCLUDING, BUT NOT LIMITED TO, PROCUREMENT OF SUBSTITUTE GOODS OR SERVICES;
 * LOSS OF USE, DATA, OR PROFITS; OR BUSINESS INTERRUPTION) HOWEVER CAUSED AND
 * ON ANY THEORY OF LIABILITY, WHETHER IN CONTRACT, STRICT LIABILITY, OR TORT
 * (INCLUDING NEGLIGENCE OR OTHERWISE) ARISING IN ANY WAY OUT OF THE USE OF THIS
 * SOFTWARE, EVEN IF ADVISED OF THE POSSIBILITY OF SUCH DAMAGE.
 */

#include "gfx.h"

#define COLOR_SIZE	20
#define PEN_SIZE	20
#define OFFSET		3

#define COLOR_BOX(a)		(ev.x >= a && ev.x <= a + COLOR_SIZE)
#define PEN_BOX(a)			(ev.y >= a && ev.y <= a + COLOR_SIZE)
#define GET_COLOR(a)		(COLOR_BOX(a * COLOR_SIZE + OFFSET))
#define GET_PEN(a)			(PEN_BOX(a * 2 * PEN_SIZE + OFFSET))
#define DRAW_COLOR(a)		(a * COLOR_SIZE + OFFSET)
#define DRAW_PEN(a)			(a * 2 * PEN_SIZE + OFFSET)
#define DRAW_AREA(x, y)		(x >= PEN_SIZE + OFFSET + 3 && x <= gdispGetWidth() && \
							 y >= COLOR_SIZE + OFFSET + 3 && y <= gdispGetHeight())

void drawScreen(void) {
	char *msg = "ChibiOS/GFX";
	font_t		font1, font2;

	font1 = gdispOpenFont("UI2 Double");
	font2 = gdispOpenFont("LargeNumbers");

	gdispClear(White);
	gdispDrawString(gdispGetWidth()-gdispGetStringWidth(msg, font1)-3, 3, msg, font1, Black);
	
	/* colors */
	gdispFillArea(0 * COLOR_SIZE + 3, 3, COLOR_SIZE, COLOR_SIZE, Black);	/* Black */
	gdispFillArea(1 * COLOR_SIZE + 3, 3, COLOR_SIZE, COLOR_SIZE, Red);		/* Red */
	gdispFillArea(2 * COLOR_SIZE + 3, 3, COLOR_SIZE, COLOR_SIZE, Yellow);	/* Yellow */
	gdispFillArea(3 * COLOR_SIZE + 3, 3, COLOR_SIZE, COLOR_SIZE, Green);	/* Green */
	gdispFillArea(4 * COLOR_SIZE + 3, 3, COLOR_SIZE, COLOR_SIZE, Blue);		/* Blue */
	gdispDrawBox (5 * COLOR_SIZE + 3, 3, COLOR_SIZE, COLOR_SIZE, Black);	/* White */

	/* pens */	
	gdispDrawString(OFFSET * 2, DRAW_PEN(1), "1", font2, Black);
	gdispDrawString(OFFSET * 2, DRAW_PEN(2), "2", font2, Black);
	gdispDrawString(OFFSET * 2, DRAW_PEN(3), "3", font2, Black);
	gdispDrawString(OFFSET * 2, DRAW_PEN(4), "4", font2, Black);
	gdispDrawString(OFFSET * 2, DRAW_PEN(5), "5", font2, Black);

	gdispCloseFont(font1);
	gdispCloseFont(font2);
}

GEventMouse		ev;

int main(void) {
	color_t color = Black;
	uint16_t pen = 0;

	gfxInit();
	ginputGetMouse(0);
	gdispSetOrientation(GDISP_ROTATE_90);

	drawScreen();

	while (TRUE) {
		ginputGetMouseStatus(0, &ev);
		if (!(ev.current_buttons & GINPUT_MOUSE_BTN_LEFT))
			continue;

		/* inside color box ? */
		if(ev.y >= OFFSET && ev.y <= COLOR_SIZE) {
			     if(GET_COLOR(0)) 	color = Black;
			else if(GET_COLOR(1))	color = Red;
			else if(GET_COLOR(2))	color = Yellow;
			else if(GET_COLOR(3))	color = Green;
			else if(GET_COLOR(4))	color = Blue;
			else if(GET_COLOR(5))	color = White;
		
		/* inside pen box ? */
		} else if(ev.x >= OFFSET && ev.x <= PEN_SIZE) {
			     if(GET_PEN(1))		pen = 0;
			else if(GET_PEN(2))		pen = 1;
			else if(GET_PEN(3))		pen = 2;
			else if(GET_PEN(4))		pen = 3;
			else if(GET_PEN(5))		pen = 4;		

		/* inside drawing area ? */
		} else if(DRAW_AREA(ev.x, ev.y)) {
			if(pen == 0)
				gdispDrawPixel(ev.x, ev.y, color);
			else
				gdispFillCircle(ev.x, ev.y, pen, color);
		}
	}
}

<|MERGE_RESOLUTION|>--- conflicted
+++ resolved
@@ -1,120 +1,117 @@
-/*
- * Copyright (c) 2012, 2013, Joel Bodenmann aka Tectu <joel@unormal.org>
- * Copyright (c) 2012, 2013, Andrew Hannam aka inmarket
-<<<<<<< HEAD
-=======
- *
->>>>>>> d8db148a
- * All rights reserved.
- *
- * Redistribution and use in source and binary forms, with or without
- * modification, are permitted provided that the following conditions are met:
- *    * Redistributions of source code must retain the above copyright
- *      notice, this list of conditions and the following disclaimer.
- *    * Redistributions in binary form must reproduce the above copyright
- *      notice, this list of conditions and the following disclaimer in the
- *      documentation and/or other materials provided with the distribution.
- *    * Neither the name of the <organization> nor the
- *      names of its contributors may be used to endorse or promote products
- *      derived from this software without specific prior written permission.
- *
- * THIS SOFTWARE IS PROVIDED BY THE COPYRIGHT HOLDERS AND CONTRIBUTORS "AS IS" AND
- * ANY EXPRESS OR IMPLIED WARRANTIES, INCLUDING, BUT NOT LIMITED TO, THE IMPLIED
- * WARRANTIES OF MERCHANTABILITY AND FITNESS FOR A PARTICULAR PURPOSE ARE
- * DISCLAIMED. IN NO EVENT SHALL <COPYRIGHT HOLDER> BE LIABLE FOR ANY
- * DIRECT, INDIRECT, INCIDENTAL, SPECIAL, EXEMPLARY, OR CONSEQUENTIAL DAMAGES
- * (INCLUDING, BUT NOT LIMITED TO, PROCUREMENT OF SUBSTITUTE GOODS OR SERVICES;
- * LOSS OF USE, DATA, OR PROFITS; OR BUSINESS INTERRUPTION) HOWEVER CAUSED AND
- * ON ANY THEORY OF LIABILITY, WHETHER IN CONTRACT, STRICT LIABILITY, OR TORT
- * (INCLUDING NEGLIGENCE OR OTHERWISE) ARISING IN ANY WAY OUT OF THE USE OF THIS
- * SOFTWARE, EVEN IF ADVISED OF THE POSSIBILITY OF SUCH DAMAGE.
- */
-
-#include "gfx.h"
-
-#define COLOR_SIZE	20
-#define PEN_SIZE	20
-#define OFFSET		3
-
-#define COLOR_BOX(a)		(ev.x >= a && ev.x <= a + COLOR_SIZE)
-#define PEN_BOX(a)			(ev.y >= a && ev.y <= a + COLOR_SIZE)
-#define GET_COLOR(a)		(COLOR_BOX(a * COLOR_SIZE + OFFSET))
-#define GET_PEN(a)			(PEN_BOX(a * 2 * PEN_SIZE + OFFSET))
-#define DRAW_COLOR(a)		(a * COLOR_SIZE + OFFSET)
-#define DRAW_PEN(a)			(a * 2 * PEN_SIZE + OFFSET)
-#define DRAW_AREA(x, y)		(x >= PEN_SIZE + OFFSET + 3 && x <= gdispGetWidth() && \
-							 y >= COLOR_SIZE + OFFSET + 3 && y <= gdispGetHeight())
-
-void drawScreen(void) {
-	char *msg = "ChibiOS/GFX";
-	font_t		font1, font2;
-
-	font1 = gdispOpenFont("UI2 Double");
-	font2 = gdispOpenFont("LargeNumbers");
-
-	gdispClear(White);
-	gdispDrawString(gdispGetWidth()-gdispGetStringWidth(msg, font1)-3, 3, msg, font1, Black);
-	
-	/* colors */
-	gdispFillArea(0 * COLOR_SIZE + 3, 3, COLOR_SIZE, COLOR_SIZE, Black);	/* Black */
-	gdispFillArea(1 * COLOR_SIZE + 3, 3, COLOR_SIZE, COLOR_SIZE, Red);		/* Red */
-	gdispFillArea(2 * COLOR_SIZE + 3, 3, COLOR_SIZE, COLOR_SIZE, Yellow);	/* Yellow */
-	gdispFillArea(3 * COLOR_SIZE + 3, 3, COLOR_SIZE, COLOR_SIZE, Green);	/* Green */
-	gdispFillArea(4 * COLOR_SIZE + 3, 3, COLOR_SIZE, COLOR_SIZE, Blue);		/* Blue */
-	gdispDrawBox (5 * COLOR_SIZE + 3, 3, COLOR_SIZE, COLOR_SIZE, Black);	/* White */
-
-	/* pens */	
-	gdispDrawString(OFFSET * 2, DRAW_PEN(1), "1", font2, Black);
-	gdispDrawString(OFFSET * 2, DRAW_PEN(2), "2", font2, Black);
-	gdispDrawString(OFFSET * 2, DRAW_PEN(3), "3", font2, Black);
-	gdispDrawString(OFFSET * 2, DRAW_PEN(4), "4", font2, Black);
-	gdispDrawString(OFFSET * 2, DRAW_PEN(5), "5", font2, Black);
-
-	gdispCloseFont(font1);
-	gdispCloseFont(font2);
-}
-
-GEventMouse		ev;
-
-int main(void) {
-	color_t color = Black;
-	uint16_t pen = 0;
-
-	gfxInit();
-	ginputGetMouse(0);
-	gdispSetOrientation(GDISP_ROTATE_90);
-
-	drawScreen();
-
-	while (TRUE) {
-		ginputGetMouseStatus(0, &ev);
-		if (!(ev.current_buttons & GINPUT_MOUSE_BTN_LEFT))
-			continue;
-
-		/* inside color box ? */
-		if(ev.y >= OFFSET && ev.y <= COLOR_SIZE) {
-			     if(GET_COLOR(0)) 	color = Black;
-			else if(GET_COLOR(1))	color = Red;
-			else if(GET_COLOR(2))	color = Yellow;
-			else if(GET_COLOR(3))	color = Green;
-			else if(GET_COLOR(4))	color = Blue;
-			else if(GET_COLOR(5))	color = White;
-		
-		/* inside pen box ? */
-		} else if(ev.x >= OFFSET && ev.x <= PEN_SIZE) {
-			     if(GET_PEN(1))		pen = 0;
-			else if(GET_PEN(2))		pen = 1;
-			else if(GET_PEN(3))		pen = 2;
-			else if(GET_PEN(4))		pen = 3;
-			else if(GET_PEN(5))		pen = 4;		
-
-		/* inside drawing area ? */
-		} else if(DRAW_AREA(ev.x, ev.y)) {
-			if(pen == 0)
-				gdispDrawPixel(ev.x, ev.y, color);
-			else
-				gdispFillCircle(ev.x, ev.y, pen, color);
-		}
-	}
-}
-
+/*
+ * Copyright (c) 2012, 2013, Joel Bodenmann aka Tectu <joel@unormal.org>
+ * Copyright (c) 2012, 2013, Andrew Hannam aka inmarket
+ *
+ * All rights reserved.
+ *
+ * Redistribution and use in source and binary forms, with or without
+ * modification, are permitted provided that the following conditions are met:
+ *    * Redistributions of source code must retain the above copyright
+ *      notice, this list of conditions and the following disclaimer.
+ *    * Redistributions in binary form must reproduce the above copyright
+ *      notice, this list of conditions and the following disclaimer in the
+ *      documentation and/or other materials provided with the distribution.
+ *    * Neither the name of the <organization> nor the
+ *      names of its contributors may be used to endorse or promote products
+ *      derived from this software without specific prior written permission.
+ *
+ * THIS SOFTWARE IS PROVIDED BY THE COPYRIGHT HOLDERS AND CONTRIBUTORS "AS IS" AND
+ * ANY EXPRESS OR IMPLIED WARRANTIES, INCLUDING, BUT NOT LIMITED TO, THE IMPLIED
+ * WARRANTIES OF MERCHANTABILITY AND FITNESS FOR A PARTICULAR PURPOSE ARE
+ * DISCLAIMED. IN NO EVENT SHALL <COPYRIGHT HOLDER> BE LIABLE FOR ANY
+ * DIRECT, INDIRECT, INCIDENTAL, SPECIAL, EXEMPLARY, OR CONSEQUENTIAL DAMAGES
+ * (INCLUDING, BUT NOT LIMITED TO, PROCUREMENT OF SUBSTITUTE GOODS OR SERVICES;
+ * LOSS OF USE, DATA, OR PROFITS; OR BUSINESS INTERRUPTION) HOWEVER CAUSED AND
+ * ON ANY THEORY OF LIABILITY, WHETHER IN CONTRACT, STRICT LIABILITY, OR TORT
+ * (INCLUDING NEGLIGENCE OR OTHERWISE) ARISING IN ANY WAY OUT OF THE USE OF THIS
+ * SOFTWARE, EVEN IF ADVISED OF THE POSSIBILITY OF SUCH DAMAGE.
+ */
+
+#include "gfx.h"
+
+#define COLOR_SIZE	20
+#define PEN_SIZE	20
+#define OFFSET		3
+
+#define COLOR_BOX(a)		(ev.x >= a && ev.x <= a + COLOR_SIZE)
+#define PEN_BOX(a)			(ev.y >= a && ev.y <= a + COLOR_SIZE)
+#define GET_COLOR(a)		(COLOR_BOX(a * COLOR_SIZE + OFFSET))
+#define GET_PEN(a)			(PEN_BOX(a * 2 * PEN_SIZE + OFFSET))
+#define DRAW_COLOR(a)		(a * COLOR_SIZE + OFFSET)
+#define DRAW_PEN(a)			(a * 2 * PEN_SIZE + OFFSET)
+#define DRAW_AREA(x, y)		(x >= PEN_SIZE + OFFSET + 3 && x <= gdispGetWidth() && \
+							 y >= COLOR_SIZE + OFFSET + 3 && y <= gdispGetHeight())
+
+void drawScreen(void) {
+	char *msg = "ChibiOS/GFX";
+	font_t		font1, font2;
+
+	font1 = gdispOpenFont("UI2 Double");
+	font2 = gdispOpenFont("LargeNumbers");
+
+	gdispClear(White);
+	gdispDrawString(gdispGetWidth()-gdispGetStringWidth(msg, font1)-3, 3, msg, font1, Black);
+	
+	/* colors */
+	gdispFillArea(0 * COLOR_SIZE + 3, 3, COLOR_SIZE, COLOR_SIZE, Black);	/* Black */
+	gdispFillArea(1 * COLOR_SIZE + 3, 3, COLOR_SIZE, COLOR_SIZE, Red);		/* Red */
+	gdispFillArea(2 * COLOR_SIZE + 3, 3, COLOR_SIZE, COLOR_SIZE, Yellow);	/* Yellow */
+	gdispFillArea(3 * COLOR_SIZE + 3, 3, COLOR_SIZE, COLOR_SIZE, Green);	/* Green */
+	gdispFillArea(4 * COLOR_SIZE + 3, 3, COLOR_SIZE, COLOR_SIZE, Blue);		/* Blue */
+	gdispDrawBox (5 * COLOR_SIZE + 3, 3, COLOR_SIZE, COLOR_SIZE, Black);	/* White */
+
+	/* pens */	
+	gdispDrawString(OFFSET * 2, DRAW_PEN(1), "1", font2, Black);
+	gdispDrawString(OFFSET * 2, DRAW_PEN(2), "2", font2, Black);
+	gdispDrawString(OFFSET * 2, DRAW_PEN(3), "3", font2, Black);
+	gdispDrawString(OFFSET * 2, DRAW_PEN(4), "4", font2, Black);
+	gdispDrawString(OFFSET * 2, DRAW_PEN(5), "5", font2, Black);
+
+	gdispCloseFont(font1);
+	gdispCloseFont(font2);
+}
+
+GEventMouse		ev;
+
+int main(void) {
+	color_t color = Black;
+	uint16_t pen = 0;
+
+	gfxInit();
+	ginputGetMouse(0);
+	gdispSetOrientation(GDISP_ROTATE_90);
+
+	drawScreen();
+
+	while (TRUE) {
+		ginputGetMouseStatus(0, &ev);
+		if (!(ev.current_buttons & GINPUT_MOUSE_BTN_LEFT))
+			continue;
+
+		/* inside color box ? */
+		if(ev.y >= OFFSET && ev.y <= COLOR_SIZE) {
+			     if(GET_COLOR(0)) 	color = Black;
+			else if(GET_COLOR(1))	color = Red;
+			else if(GET_COLOR(2))	color = Yellow;
+			else if(GET_COLOR(3))	color = Green;
+			else if(GET_COLOR(4))	color = Blue;
+			else if(GET_COLOR(5))	color = White;
+		
+		/* inside pen box ? */
+		} else if(ev.x >= OFFSET && ev.x <= PEN_SIZE) {
+			     if(GET_PEN(1))		pen = 0;
+			else if(GET_PEN(2))		pen = 1;
+			else if(GET_PEN(3))		pen = 2;
+			else if(GET_PEN(4))		pen = 3;
+			else if(GET_PEN(5))		pen = 4;		
+
+		/* inside drawing area ? */
+		} else if(DRAW_AREA(ev.x, ev.y)) {
+			if(pen == 0)
+				gdispDrawPixel(ev.x, ev.y, color);
+			else
+				gdispFillCircle(ev.x, ev.y, pen, color);
+		}
+	}
+}
+