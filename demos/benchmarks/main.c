--- conflicted
+++ resolved
@@ -1,153 +1,150 @@
-/*
- * Copyright (c) 2012, 2013, Joel Bodenmann aka Tectu <joel@unormal.org>
- * Copyright (c) 2012, 2013, Andrew Hannam aka inmarket
-<<<<<<< HEAD
-=======
- *
->>>>>>> d8db148a
- * All rights reserved.
- *
- * Redistribution and use in source and binary forms, with or without
- * modification, are permitted provided that the following conditions are met:
- *    * Redistributions of source code must retain the above copyright
- *      notice, this list of conditions and the following disclaimer.
- *    * Redistributions in binary form must reproduce the above copyright
- *      notice, this list of conditions and the following disclaimer in the
- *      documentation and/or other materials provided with the distribution.
- *    * Neither the name of the <organization> nor the
- *      names of its contributors may be used to endorse or promote products
- *      derived from this software without specific prior written permission.
- *
- * THIS SOFTWARE IS PROVIDED BY THE COPYRIGHT HOLDERS AND CONTRIBUTORS "AS IS" AND
- * ANY EXPRESS OR IMPLIED WARRANTIES, INCLUDING, BUT NOT LIMITED TO, THE IMPLIED
- * WARRANTIES OF MERCHANTABILITY AND FITNESS FOR A PARTICULAR PURPOSE ARE
- * DISCLAIMED. IN NO EVENT SHALL <COPYRIGHT HOLDER> BE LIABLE FOR ANY
- * DIRECT, INDIRECT, INCIDENTAL, SPECIAL, EXEMPLARY, OR CONSEQUENTIAL DAMAGES
- * (INCLUDING, BUT NOT LIMITED TO, PROCUREMENT OF SUBSTITUTE GOODS OR SERVICES;
- * LOSS OF USE, DATA, OR PROFITS; OR BUSINESS INTERRUPTION) HOWEVER CAUSED AND
- * ON ANY THEORY OF LIABILITY, WHETHER IN CONTRACT, STRICT LIABILITY, OR TORT
- * (INCLUDING NEGLIGENCE OR OTHERWISE) ARISING IN ANY WAY OUT OF THE USE OF THIS
- * SOFTWARE, EVEN IF ADVISED OF THE POSSIBILITY OF SUCH DAMAGE.
- */
-
-#include "stdlib.h"
-#include "string.h"
-#include "gfx.h"
-#include "chprintf.h"
-
-#define SCB_DEMCR (*(volatile unsigned *)0xE000EDFC)
-#define CPU_RESET_CYCLECOUNTER do { SCB_DEMCR = SCB_DEMCR | 0x01000000; \
-DWT_CYCCNT = 0; \
-DWT_CTRL = DWT_CTRL | 1 ; } while(0)
-
-static int uitoa(unsigned int value, char * buf, int max) {
-    int n = 0;
-    int i = 0;
-    unsigned int tmp = 0;
-
-    if (NULL == buf)
-        return -3;
-
-    if (2 > max)
-        return -4;
-
-    i=1;
-    tmp = value;
-    if (0 > tmp) {
-        tmp *= -1;
-        i++;
-    }
-    for (;;) {
-        tmp /= 10;
-        if (0 >= tmp)
-            break;
-        i++;
-    }
-    if (i >= max) {
-        buf[0] = '?';
-        buf[1] = 0x0;
-        return 2;
-    }
-
-    n = i;
-    tmp = value;
-    if (0 > tmp) {
-        tmp *= -1;
-    }
-    buf[i--] = 0x0;
-    for (;;) {
-        buf[i--] = (tmp % 10) + '0';
-        tmp /= 10;
-        if (0 >= tmp) {
-            break;
-        }
-    }
-    if (-1 != i) {
-        buf[i--] = '-';
-    }
-
-    return n;
-}
-
-void benchmark(void) {
-    uint32_t i, pixels, ms, pps;
-    char pps_str[25];
-	coord_t height, width, rx, ry, rcx, rcy;
-    color_t random_color;
-	font_t font;
-
-    gdispSetOrientation(GDISP_ROTATE_90);
-
-	width = gdispGetWidth();
-	height = gdispGetHeight();
-    font = gdispOpenFont("UI2 Double");
-
-	gdispDrawStringBox(0, 0, width, 30, "ChibiOS/GFX - Benchmark", font, White, justifyCenter);
-
-	font = gdispOpenFont("UI2");
-	gdispDrawStringBox(0, height/2, width, 30, "5000 random rectangles", font, White, justifyCenter);
-	
-	gfxSleepMilliseconds(3000);
-	
-	/* seed for the rand() */
-	srand(DWT_CYCCNT);
-	pixels = 0;
-
-	CPU_RESET_CYCLECOUNTER;
-
-	for (i = 0; i < 5000; i++) {
-		random_color = (rand() % 65535);
-		rx = (rand() % (width-10));
-		ry = (rand() % (height-10));
-		rcx = (rand() % ((width-rx)-10))+10;
-		rcy = (rand() % ((height-ry)-10))+10;
-
-		gdispFillArea(rx, ry, rcx, rcy, random_color);
-		pixels += (rcx+1)*(rcy+1);
-	}
-
-	ms = DWT_CYCCNT / 168000;
-	pps = (float)pixels/((float)ms/1000.0f);
-
-	memset (pps_str, 0, sizeof(pps_str));
-	uitoa(pps, pps_str, sizeof(pps_str));
-	strcat(pps_str, " Pixels/s");
-
-	font = gdispOpenFont("UI2 Double");
-	gdispClear(Black);
-	gdispDrawStringBox(0, 0, width, 30, "ChibiOS/GFX - Benchmark", font, White, justifyCenter);
-	gdispDrawStringBox(0, height/2, width, 30, pps_str, font, White, justifyCenter);
-	//gdispDrawString(20, height/2, pps_str, font, White);
-}
-
-int main(void) {
-	gfxInit();
-	
-	benchmark();
-    
-	while(TRUE) {
-		gfxSleepMilliseconds(500);
-	}
-
-	return 0;
-}
+/*
+ * Copyright (c) 2012, 2013, Joel Bodenmann aka Tectu <joel@unormal.org>
+ * Copyright (c) 2012, 2013, Andrew Hannam aka inmarket
+ *
+ * All rights reserved.
+ *
+ * Redistribution and use in source and binary forms, with or without
+ * modification, are permitted provided that the following conditions are met:
+ *    * Redistributions of source code must retain the above copyright
+ *      notice, this list of conditions and the following disclaimer.
+ *    * Redistributions in binary form must reproduce the above copyright
+ *      notice, this list of conditions and the following disclaimer in the
+ *      documentation and/or other materials provided with the distribution.
+ *    * Neither the name of the <organization> nor the
+ *      names of its contributors may be used to endorse or promote products
+ *      derived from this software without specific prior written permission.
+ *
+ * THIS SOFTWARE IS PROVIDED BY THE COPYRIGHT HOLDERS AND CONTRIBUTORS "AS IS" AND
+ * ANY EXPRESS OR IMPLIED WARRANTIES, INCLUDING, BUT NOT LIMITED TO, THE IMPLIED
+ * WARRANTIES OF MERCHANTABILITY AND FITNESS FOR A PARTICULAR PURPOSE ARE
+ * DISCLAIMED. IN NO EVENT SHALL <COPYRIGHT HOLDER> BE LIABLE FOR ANY
+ * DIRECT, INDIRECT, INCIDENTAL, SPECIAL, EXEMPLARY, OR CONSEQUENTIAL DAMAGES
+ * (INCLUDING, BUT NOT LIMITED TO, PROCUREMENT OF SUBSTITUTE GOODS OR SERVICES;
+ * LOSS OF USE, DATA, OR PROFITS; OR BUSINESS INTERRUPTION) HOWEVER CAUSED AND
+ * ON ANY THEORY OF LIABILITY, WHETHER IN CONTRACT, STRICT LIABILITY, OR TORT
+ * (INCLUDING NEGLIGENCE OR OTHERWISE) ARISING IN ANY WAY OUT OF THE USE OF THIS
+ * SOFTWARE, EVEN IF ADVISED OF THE POSSIBILITY OF SUCH DAMAGE.
+ */
+
+#include "stdlib.h"
+#include "string.h"
+#include "gfx.h"
+#include "chprintf.h"
+
+#define SCB_DEMCR (*(volatile unsigned *)0xE000EDFC)
+#define CPU_RESET_CYCLECOUNTER do { SCB_DEMCR = SCB_DEMCR | 0x01000000; \
+DWT_CYCCNT = 0; \
+DWT_CTRL = DWT_CTRL | 1 ; } while(0)
+
+static int uitoa(unsigned int value, char * buf, int max) {
+    int n = 0;
+    int i = 0;
+    unsigned int tmp = 0;
+
+    if (NULL == buf)
+        return -3;
+
+    if (2 > max)
+        return -4;
+
+    i=1;
+    tmp = value;
+    if (0 > tmp) {
+        tmp *= -1;
+        i++;
+    }
+    for (;;) {
+        tmp /= 10;
+        if (0 >= tmp)
+            break;
+        i++;
+    }
+    if (i >= max) {
+        buf[0] = '?';
+        buf[1] = 0x0;
+        return 2;
+    }
+
+    n = i;
+    tmp = value;
+    if (0 > tmp) {
+        tmp *= -1;
+    }
+    buf[i--] = 0x0;
+    for (;;) {
+        buf[i--] = (tmp % 10) + '0';
+        tmp /= 10;
+        if (0 >= tmp) {
+            break;
+        }
+    }
+    if (-1 != i) {
+        buf[i--] = '-';
+    }
+
+    return n;
+}
+
+void benchmark(void) {
+    uint32_t i, pixels, ms, pps;
+    char pps_str[25];
+	coord_t height, width, rx, ry, rcx, rcy;
+    color_t random_color;
+	font_t font;
+
+    gdispSetOrientation(GDISP_ROTATE_90);
+
+	width = gdispGetWidth();
+	height = gdispGetHeight();
+    font = gdispOpenFont("UI2 Double");
+
+	gdispDrawStringBox(0, 0, width, 30, "ChibiOS/GFX - Benchmark", font, White, justifyCenter);
+
+	font = gdispOpenFont("UI2");
+	gdispDrawStringBox(0, height/2, width, 30, "5000 random rectangles", font, White, justifyCenter);
+	
+	gfxSleepMilliseconds(3000);
+	
+	/* seed for the rand() */
+	srand(DWT_CYCCNT);
+	pixels = 0;
+
+	CPU_RESET_CYCLECOUNTER;
+
+	for (i = 0; i < 5000; i++) {
+		random_color = (rand() % 65535);
+		rx = (rand() % (width-10));
+		ry = (rand() % (height-10));
+		rcx = (rand() % ((width-rx)-10))+10;
+		rcy = (rand() % ((height-ry)-10))+10;
+
+		gdispFillArea(rx, ry, rcx, rcy, random_color);
+		pixels += (rcx+1)*(rcy+1);
+	}
+
+	ms = DWT_CYCCNT / 168000;
+	pps = (float)pixels/((float)ms/1000.0f);
+
+	memset (pps_str, 0, sizeof(pps_str));
+	uitoa(pps, pps_str, sizeof(pps_str));
+	strcat(pps_str, " Pixels/s");
+
+	font = gdispOpenFont("UI2 Double");
+	gdispClear(Black);
+	gdispDrawStringBox(0, 0, width, 30, "ChibiOS/GFX - Benchmark", font, White, justifyCenter);
+	gdispDrawStringBox(0, height/2, width, 30, pps_str, font, White, justifyCenter);
+	//gdispDrawString(20, height/2, pps_str, font, White);
+}
+
+int main(void) {
+	gfxInit();
+	
+	benchmark();
+    
+	while(TRUE) {
+		gfxSleepMilliseconds(500);
+	}
+
+	return 0;
+}