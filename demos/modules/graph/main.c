/*
 * Copyright (c) 2012, 2013, Joel Bodenmann aka Tectu <joel@unormal.org>
 * Copyright (c) 2012, 2013, Andrew Hannam aka inmarket
<<<<<<< HEAD
=======
 *
>>>>>>> d8db148a
 * All rights reserved.
 *
 * Redistribution and use in source and binary forms, with or without
 * modification, are permitted provided that the following conditions are met:
 *    * Redistributions of source code must retain the above copyright
 *      notice, this list of conditions and the following disclaimer.
 *    * Redistributions in binary form must reproduce the above copyright
 *      notice, this list of conditions and the following disclaimer in the
 *      documentation and/or other materials provided with the distribution.
 *    * Neither the name of the <organization> nor the
 *      names of its contributors may be used to endorse or promote products
 *      derived from this software without specific prior written permission.
 *
 * THIS SOFTWARE IS PROVIDED BY THE COPYRIGHT HOLDERS AND CONTRIBUTORS "AS IS" AND
 * ANY EXPRESS OR IMPLIED WARRANTIES, INCLUDING, BUT NOT LIMITED TO, THE IMPLIED
 * WARRANTIES OF MERCHANTABILITY AND FITNESS FOR A PARTICULAR PURPOSE ARE
 * DISCLAIMED. IN NO EVENT SHALL <COPYRIGHT HOLDER> BE LIABLE FOR ANY
 * DIRECT, INDIRECT, INCIDENTAL, SPECIAL, EXEMPLARY, OR CONSEQUENTIAL DAMAGES
 * (INCLUDING, BUT NOT LIMITED TO, PROCUREMENT OF SUBSTITUTE GOODS OR SERVICES;
 * LOSS OF USE, DATA, OR PROFITS; OR BUSINESS INTERRUPTION) HOWEVER CAUSED AND
 * ON ANY THEORY OF LIABILITY, WHETHER IN CONTRACT, STRICT LIABILITY, OR TORT
 * (INCLUDING NEGLIGENCE OR OTHERWISE) ARISING IN ANY WAY OUT OF THE USE OF THIS
 * SOFTWARE, EVEN IF ADVISED OF THE POSSIBILITY OF SUCH DAMAGE.
 */

#include "gfx.h"
#include "math.h"

const GGraphPoint data[5] = {
	{ -40, -40 },
	{ 70, 40 },
	{ 140, 60 },
	{ 210, 60 },
	{ 280, 200 }
};

GGraphObject	g;

GGraphStyle GraphStyle1 = {
	{ GGRAPH_POINT_DOT, 0, Blue },			// point
	{ GGRAPH_LINE_NONE, 2, Gray },			// line
	{ GGRAPH_LINE_SOLID, 0, White },		// x axis
	{ GGRAPH_LINE_SOLID, 0, White },		// y axis
	{ GGRAPH_LINE_DASH, 5, Gray, 50 },		// x grid
	{ GGRAPH_LINE_DOT, 7, Yellow, 50 },		// y grid
	GWIN_GRAPH_STYLE_POSITIVE_AXIS_ARROWS	// flags
};

GGraphStyle GraphStyle2 = {
	{ GGRAPH_POINT_SQUARE, 5, Red },		// point
	{ GGRAPH_LINE_DOT, 2, Pink },			// line
	{ GGRAPH_LINE_SOLID, 0, White },		// x axis
	{ GGRAPH_LINE_SOLID, 0, White },		// y axis
	{ GGRAPH_LINE_DASH, 5, Gray, 50 },		// x grid
	{ GGRAPH_LINE_DOT, 7, Yellow, 50 },		// y grid
	GWIN_GRAPH_STYLE_POSITIVE_AXIS_ARROWS	// flags
};

int main(void) {
	GHandle		gh;
	uint16_t 	i;
	
	gfxInit();
	
	gh = gwinCreateGraph(&g, 0, 0, gdispGetWidth(), gdispGetHeight());

	gwinGraphSetOrigin(gh, gwinGetWidth(gh)/2, gwinGetHeight(gh)/2);
	gwinGraphSetStyle(gh, &GraphStyle1);
	gwinGraphDrawAxis(gh);
	
	for(i = 0; i < gwinGetWidth(gh); i++)
		gwinGraphDrawPoint(gh, i-gwinGetWidth(gh)/2, 80*sin(2*0.2*M_PI*i/180));

	gwinGraphStartSet(gh);
	GraphStyle1.point.color = Green;
	gwinGraphSetStyle(gh, &GraphStyle1);
	
	for(i = 0; i < gwinGetWidth(gh)*5; i++)
		gwinGraphDrawPoint(gh, i/5-gwinGetWidth(gh)/2, 95*sin(2*0.2*M_PI*i/180));

	gwinGraphStartSet(gh);
	gwinGraphSetStyle(gh, &GraphStyle2);

	gwinGraphDrawPoints(gh, data, sizeof(data)/sizeof(data[0]));

	while(TRUE) {
		gfxSleepMilliseconds(100);
	}
}

<|MERGE_RESOLUTION|>--- conflicted
+++ resolved
@@ -1,97 +1,94 @@
-/*
- * Copyright (c) 2012, 2013, Joel Bodenmann aka Tectu <joel@unormal.org>
- * Copyright (c) 2012, 2013, Andrew Hannam aka inmarket
-<<<<<<< HEAD
-=======
- *
->>>>>>> d8db148a
- * All rights reserved.
- *
- * Redistribution and use in source and binary forms, with or without
- * modification, are permitted provided that the following conditions are met:
- *    * Redistributions of source code must retain the above copyright
- *      notice, this list of conditions and the following disclaimer.
- *    * Redistributions in binary form must reproduce the above copyright
- *      notice, this list of conditions and the following disclaimer in the
- *      documentation and/or other materials provided with the distribution.
- *    * Neither the name of the <organization> nor the
- *      names of its contributors may be used to endorse or promote products
- *      derived from this software without specific prior written permission.
- *
- * THIS SOFTWARE IS PROVIDED BY THE COPYRIGHT HOLDERS AND CONTRIBUTORS "AS IS" AND
- * ANY EXPRESS OR IMPLIED WARRANTIES, INCLUDING, BUT NOT LIMITED TO, THE IMPLIED
- * WARRANTIES OF MERCHANTABILITY AND FITNESS FOR A PARTICULAR PURPOSE ARE
- * DISCLAIMED. IN NO EVENT SHALL <COPYRIGHT HOLDER> BE LIABLE FOR ANY
- * DIRECT, INDIRECT, INCIDENTAL, SPECIAL, EXEMPLARY, OR CONSEQUENTIAL DAMAGES
- * (INCLUDING, BUT NOT LIMITED TO, PROCUREMENT OF SUBSTITUTE GOODS OR SERVICES;
- * LOSS OF USE, DATA, OR PROFITS; OR BUSINESS INTERRUPTION) HOWEVER CAUSED AND
- * ON ANY THEORY OF LIABILITY, WHETHER IN CONTRACT, STRICT LIABILITY, OR TORT
- * (INCLUDING NEGLIGENCE OR OTHERWISE) ARISING IN ANY WAY OUT OF THE USE OF THIS
- * SOFTWARE, EVEN IF ADVISED OF THE POSSIBILITY OF SUCH DAMAGE.
- */
-
-#include "gfx.h"
-#include "math.h"
-
-const GGraphPoint data[5] = {
-	{ -40, -40 },
-	{ 70, 40 },
-	{ 140, 60 },
-	{ 210, 60 },
-	{ 280, 200 }
-};
-
-GGraphObject	g;
-
-GGraphStyle GraphStyle1 = {
-	{ GGRAPH_POINT_DOT, 0, Blue },			// point
-	{ GGRAPH_LINE_NONE, 2, Gray },			// line
-	{ GGRAPH_LINE_SOLID, 0, White },		// x axis
-	{ GGRAPH_LINE_SOLID, 0, White },		// y axis
-	{ GGRAPH_LINE_DASH, 5, Gray, 50 },		// x grid
-	{ GGRAPH_LINE_DOT, 7, Yellow, 50 },		// y grid
-	GWIN_GRAPH_STYLE_POSITIVE_AXIS_ARROWS	// flags
-};
-
-GGraphStyle GraphStyle2 = {
-	{ GGRAPH_POINT_SQUARE, 5, Red },		// point
-	{ GGRAPH_LINE_DOT, 2, Pink },			// line
-	{ GGRAPH_LINE_SOLID, 0, White },		// x axis
-	{ GGRAPH_LINE_SOLID, 0, White },		// y axis
-	{ GGRAPH_LINE_DASH, 5, Gray, 50 },		// x grid
-	{ GGRAPH_LINE_DOT, 7, Yellow, 50 },		// y grid
-	GWIN_GRAPH_STYLE_POSITIVE_AXIS_ARROWS	// flags
-};
-
-int main(void) {
-	GHandle		gh;
-	uint16_t 	i;
-	
-	gfxInit();
-	
-	gh = gwinCreateGraph(&g, 0, 0, gdispGetWidth(), gdispGetHeight());
-
-	gwinGraphSetOrigin(gh, gwinGetWidth(gh)/2, gwinGetHeight(gh)/2);
-	gwinGraphSetStyle(gh, &GraphStyle1);
-	gwinGraphDrawAxis(gh);
-	
-	for(i = 0; i < gwinGetWidth(gh); i++)
-		gwinGraphDrawPoint(gh, i-gwinGetWidth(gh)/2, 80*sin(2*0.2*M_PI*i/180));
-
-	gwinGraphStartSet(gh);
-	GraphStyle1.point.color = Green;
-	gwinGraphSetStyle(gh, &GraphStyle1);
-	
-	for(i = 0; i < gwinGetWidth(gh)*5; i++)
-		gwinGraphDrawPoint(gh, i/5-gwinGetWidth(gh)/2, 95*sin(2*0.2*M_PI*i/180));
-
-	gwinGraphStartSet(gh);
-	gwinGraphSetStyle(gh, &GraphStyle2);
-
-	gwinGraphDrawPoints(gh, data, sizeof(data)/sizeof(data[0]));
-
-	while(TRUE) {
-		gfxSleepMilliseconds(100);
-	}
-}
-
+/*
+ * Copyright (c) 2012, 2013, Joel Bodenmann aka Tectu <joel@unormal.org>
+ * Copyright (c) 2012, 2013, Andrew Hannam aka inmarket
+ *
+ * All rights reserved.
+ *
+ * Redistribution and use in source and binary forms, with or without
+ * modification, are permitted provided that the following conditions are met:
+ *    * Redistributions of source code must retain the above copyright
+ *      notice, this list of conditions and the following disclaimer.
+ *    * Redistributions in binary form must reproduce the above copyright
+ *      notice, this list of conditions and the following disclaimer in the
+ *      documentation and/or other materials provided with the distribution.
+ *    * Neither the name of the <organization> nor the
+ *      names of its contributors may be used to endorse or promote products
+ *      derived from this software without specific prior written permission.
+ *
+ * THIS SOFTWARE IS PROVIDED BY THE COPYRIGHT HOLDERS AND CONTRIBUTORS "AS IS" AND
+ * ANY EXPRESS OR IMPLIED WARRANTIES, INCLUDING, BUT NOT LIMITED TO, THE IMPLIED
+ * WARRANTIES OF MERCHANTABILITY AND FITNESS FOR A PARTICULAR PURPOSE ARE
+ * DISCLAIMED. IN NO EVENT SHALL <COPYRIGHT HOLDER> BE LIABLE FOR ANY
+ * DIRECT, INDIRECT, INCIDENTAL, SPECIAL, EXEMPLARY, OR CONSEQUENTIAL DAMAGES
+ * (INCLUDING, BUT NOT LIMITED TO, PROCUREMENT OF SUBSTITUTE GOODS OR SERVICES;
+ * LOSS OF USE, DATA, OR PROFITS; OR BUSINESS INTERRUPTION) HOWEVER CAUSED AND
+ * ON ANY THEORY OF LIABILITY, WHETHER IN CONTRACT, STRICT LIABILITY, OR TORT
+ * (INCLUDING NEGLIGENCE OR OTHERWISE) ARISING IN ANY WAY OUT OF THE USE OF THIS
+ * SOFTWARE, EVEN IF ADVISED OF THE POSSIBILITY OF SUCH DAMAGE.
+ */
+
+#include "gfx.h"
+#include "math.h"
+
+const GGraphPoint data[5] = {
+	{ -40, -40 },
+	{ 70, 40 },
+	{ 140, 60 },
+	{ 210, 60 },
+	{ 280, 200 }
+};
+
+GGraphObject	g;
+
+GGraphStyle GraphStyle1 = {
+	{ GGRAPH_POINT_DOT, 0, Blue },			// point
+	{ GGRAPH_LINE_NONE, 2, Gray },			// line
+	{ GGRAPH_LINE_SOLID, 0, White },		// x axis
+	{ GGRAPH_LINE_SOLID, 0, White },		// y axis
+	{ GGRAPH_LINE_DASH, 5, Gray, 50 },		// x grid
+	{ GGRAPH_LINE_DOT, 7, Yellow, 50 },		// y grid
+	GWIN_GRAPH_STYLE_POSITIVE_AXIS_ARROWS	// flags
+};
+
+GGraphStyle GraphStyle2 = {
+	{ GGRAPH_POINT_SQUARE, 5, Red },		// point
+	{ GGRAPH_LINE_DOT, 2, Pink },			// line
+	{ GGRAPH_LINE_SOLID, 0, White },		// x axis
+	{ GGRAPH_LINE_SOLID, 0, White },		// y axis
+	{ GGRAPH_LINE_DASH, 5, Gray, 50 },		// x grid
+	{ GGRAPH_LINE_DOT, 7, Yellow, 50 },		// y grid
+	GWIN_GRAPH_STYLE_POSITIVE_AXIS_ARROWS	// flags
+};
+
+int main(void) {
+	GHandle		gh;
+	uint16_t 	i;
+	
+	gfxInit();
+	
+	gh = gwinCreateGraph(&g, 0, 0, gdispGetWidth(), gdispGetHeight());
+
+	gwinGraphSetOrigin(gh, gwinGetWidth(gh)/2, gwinGetHeight(gh)/2);
+	gwinGraphSetStyle(gh, &GraphStyle1);
+	gwinGraphDrawAxis(gh);
+	
+	for(i = 0; i < gwinGetWidth(gh); i++)
+		gwinGraphDrawPoint(gh, i-gwinGetWidth(gh)/2, 80*sin(2*0.2*M_PI*i/180));
+
+	gwinGraphStartSet(gh);
+	GraphStyle1.point.color = Green;
+	gwinGraphSetStyle(gh, &GraphStyle1);
+	
+	for(i = 0; i < gwinGetWidth(gh)*5; i++)
+		gwinGraphDrawPoint(gh, i/5-gwinGetWidth(gh)/2, 95*sin(2*0.2*M_PI*i/180));
+
+	gwinGraphStartSet(gh);
+	gwinGraphSetStyle(gh, &GraphStyle2);
+
+	gwinGraphDrawPoints(gh, data, sizeof(data)/sizeof(data[0]));
+
+	while(TRUE) {
+		gfxSleepMilliseconds(100);
+	}
+}
+