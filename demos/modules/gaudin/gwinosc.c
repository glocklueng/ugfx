--- conflicted
+++ resolved
@@ -1,10 +1,7 @@
 /*
  * Copyright (c) 2012, 2013, Joel Bodenmann aka Tectu <joel@unormal.org>
  * Copyright (c) 2012, 2013, Andrew Hannam aka inmarket
-<<<<<<< HEAD
-=======
  *
->>>>>>> d8db148a
  * All rights reserved.
  *
  * Redistribution and use in source and binary forms, with or without
@@ -59,7 +56,7 @@
 
 GHandle gwinCreateScope(GScopeObject *gs, coord_t x, coord_t y, coord_t cx, coord_t cy, uint16_t channel, uint32_t frequency) {
 	/* Initialise the base class GWIN */
-	if (!(gs = (GScopeObject *)_gwindowCreate((GWindowObject *)gs, x, y, cx, cy, sizeof(GScopeObject))))
+	if (!(gs = (GScopeObject *)_gwinInit((GWindowObject *)gs, x, y, cx, cy, sizeof(GScopeObject))))
 		return 0;
 
 	/* Initialise the scope object members and allocate memory for buffers */
