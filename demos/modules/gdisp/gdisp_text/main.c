--- conflicted
+++ resolved
@@ -1,78 +1,75 @@
-/*
- * Copyright (c) 2012, 2013, Joel Bodenmann aka Tectu <joel@unormal.org>
- * Copyright (c) 2012, 2013, Andrew Hannam aka inmarket
-<<<<<<< HEAD
-=======
- *
->>>>>>> d8db148a
- * All rights reserved.
- *
- * Redistribution and use in source and binary forms, with or without
- * modification, are permitted provided that the following conditions are met:
- *    * Redistributions of source code must retain the above copyright
- *      notice, this list of conditions and the following disclaimer.
- *    * Redistributions in binary form must reproduce the above copyright
- *      notice, this list of conditions and the following disclaimer in the
- *      documentation and/or other materials provided with the distribution.
- *    * Neither the name of the <organization> nor the
- *      names of its contributors may be used to endorse or promote products
- *      derived from this software without specific prior written permission.
- *
- * THIS SOFTWARE IS PROVIDED BY THE COPYRIGHT HOLDERS AND CONTRIBUTORS "AS IS" AND
- * ANY EXPRESS OR IMPLIED WARRANTIES, INCLUDING, BUT NOT LIMITED TO, THE IMPLIED
- * WARRANTIES OF MERCHANTABILITY AND FITNESS FOR A PARTICULAR PURPOSE ARE
- * DISCLAIMED. IN NO EVENT SHALL <COPYRIGHT HOLDER> BE LIABLE FOR ANY
- * DIRECT, INDIRECT, INCIDENTAL, SPECIAL, EXEMPLARY, OR CONSEQUENTIAL DAMAGES
- * (INCLUDING, BUT NOT LIMITED TO, PROCUREMENT OF SUBSTITUTE GOODS OR SERVICES;
- * LOSS OF USE, DATA, OR PROFITS; OR BUSINESS INTERRUPTION) HOWEVER CAUSED AND
- * ON ANY THEORY OF LIABILITY, WHETHER IN CONTRACT, STRICT LIABILITY, OR TORT
- * (INCLUDING NEGLIGENCE OR OTHERWISE) ARISING IN ANY WAY OUT OF THE USE OF THIS
- * SOFTWARE, EVEN IF ADVISED OF THE POSSIBILITY OF SUCH DAMAGE.
- */
-
-#include "gfx.h"
-
-int main(void) {
-	coord_t		width, height;
-	font_t		font1, font2, font3, font4;
-	const char	*msg;
-
-    /* Initialize and clear the display */
-    gfxInit();
-
-    // Get the screen size
-    width = gdispGetWidth();
-    height = gdispGetHeight();
-
-    // Get the fonts we want to use
-	font1 = gdispOpenFont("UI2");
-	font2 = gdispOpenFont("UI2 Double");
-	font3 = gdispOpenFont("UI2 Narrow");
-	font4 = gdispOpenFont("LargeNumbers");
-
-	// Display large numbers on the right (measuring the string)
-	msg = "123456";
-	gdispDrawString(width-gdispGetStringWidth(msg, font4)-3, 3, msg, font4, Green);
-	
-	// Display the font name under it.
-	msg = gdispGetFontName(font4);
-	gdispDrawString(width-gdispGetStringWidth(msg, font1)-3, 20, msg, font1, Green);
-
-	// Demonstrate our other fonts
-	gdispDrawString(10, 10, "Writing with Font 'UI2'", font1, Yellow);
-	gdispFillString(10, 35, "Writing with Font 'UI2 Double'", font2, Red, White);
-	gdispDrawStringBox(0, 50, width, 40, "Writing with Font 'UI2 Narrow'", font3, Red, justifyCenter);
-	gdispFillStringBox(0, 90, width, 40, "Filled Centered", font3, Pink, Gray, justifyCenter);
-
-	// Clean up the fonts
-	gdispCloseFont(font1);
-	gdispCloseFont(font2);
-	gdispCloseFont(font3);
-	gdispCloseFont(font4);
-
-	// Wait forever
-    while(TRUE) {
-    	gfxSleepMilliseconds(500);
-    }   
-}
-
+/*
+ * Copyright (c) 2012, 2013, Joel Bodenmann aka Tectu <joel@unormal.org>
+ * Copyright (c) 2012, 2013, Andrew Hannam aka inmarket
+ *
+ * All rights reserved.
+ *
+ * Redistribution and use in source and binary forms, with or without
+ * modification, are permitted provided that the following conditions are met:
+ *    * Redistributions of source code must retain the above copyright
+ *      notice, this list of conditions and the following disclaimer.
+ *    * Redistributions in binary form must reproduce the above copyright
+ *      notice, this list of conditions and the following disclaimer in the
+ *      documentation and/or other materials provided with the distribution.
+ *    * Neither the name of the <organization> nor the
+ *      names of its contributors may be used to endorse or promote products
+ *      derived from this software without specific prior written permission.
+ *
+ * THIS SOFTWARE IS PROVIDED BY THE COPYRIGHT HOLDERS AND CONTRIBUTORS "AS IS" AND
+ * ANY EXPRESS OR IMPLIED WARRANTIES, INCLUDING, BUT NOT LIMITED TO, THE IMPLIED
+ * WARRANTIES OF MERCHANTABILITY AND FITNESS FOR A PARTICULAR PURPOSE ARE
+ * DISCLAIMED. IN NO EVENT SHALL <COPYRIGHT HOLDER> BE LIABLE FOR ANY
+ * DIRECT, INDIRECT, INCIDENTAL, SPECIAL, EXEMPLARY, OR CONSEQUENTIAL DAMAGES
+ * (INCLUDING, BUT NOT LIMITED TO, PROCUREMENT OF SUBSTITUTE GOODS OR SERVICES;
+ * LOSS OF USE, DATA, OR PROFITS; OR BUSINESS INTERRUPTION) HOWEVER CAUSED AND
+ * ON ANY THEORY OF LIABILITY, WHETHER IN CONTRACT, STRICT LIABILITY, OR TORT
+ * (INCLUDING NEGLIGENCE OR OTHERWISE) ARISING IN ANY WAY OUT OF THE USE OF THIS
+ * SOFTWARE, EVEN IF ADVISED OF THE POSSIBILITY OF SUCH DAMAGE.
+ */
+
+#include "gfx.h"
+
+int main(void) {
+	coord_t		width, height;
+	font_t		font1, font2, font3, font4;
+	const char	*msg;
+
+    /* Initialize and clear the display */
+    gfxInit();
+
+    // Get the screen size
+    width = gdispGetWidth();
+    height = gdispGetHeight();
+
+    // Get the fonts we want to use
+	font1 = gdispOpenFont("UI2");
+	font2 = gdispOpenFont("UI2 Double");
+	font3 = gdispOpenFont("UI2 Narrow");
+	font4 = gdispOpenFont("LargeNumbers");
+
+	// Display large numbers on the right (measuring the string)
+	msg = "123456";
+	gdispDrawString(width-gdispGetStringWidth(msg, font4)-3, 3, msg, font4, Green);
+	
+	// Display the font name under it.
+	msg = gdispGetFontName(font4);
+	gdispDrawString(width-gdispGetStringWidth(msg, font1)-3, 20, msg, font1, Green);
+
+	// Demonstrate our other fonts
+	gdispDrawString(10, 10, "Writing with Font 'UI2'", font1, Yellow);
+	gdispFillString(10, 35, "Writing with Font 'UI2 Double'", font2, Red, White);
+	gdispDrawStringBox(0, 50, width, 40, "Writing with Font 'UI2 Narrow'", font3, Red, justifyCenter);
+	gdispFillStringBox(0, 90, width, 40, "Filled Centered", font3, Pink, Gray, justifyCenter);
+
+	// Clean up the fonts
+	gdispCloseFont(font1);
+	gdispCloseFont(font2);
+	gdispCloseFont(font3);
+	gdispCloseFont(font4);
+
+	// Wait forever
+    while(TRUE) {
+    	gfxSleepMilliseconds(500);
+    }   
+}
+