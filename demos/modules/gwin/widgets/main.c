/*
 * Copyright (c) 2012, 2013, Joel Bodenmann aka Tectu <joel@unormal.org>
 * Copyright (c) 2012, 2013, Andrew Hannam aka inmarket
 * All rights reserved.
 *
 * Redistribution and use in source and binary forms, with or without
 * modification, are permitted provided that the following conditions are met:
 *    * Redistributions of source code must retain the above copyright
 *      notice, this list of conditions and the following disclaimer.
 *    * Redistributions in binary form must reproduce the above copyright
 *      notice, this list of conditions and the following disclaimer in the
 *      documentation and/or other materials provided with the distribution.
 *    * Neither the name of the <organization> nor the
 *      names of its contributors may be used to endorse or promote products
 *      derived from this software without specific prior written permission.
 *
 * THIS SOFTWARE IS PROVIDED BY THE COPYRIGHT HOLDERS AND CONTRIBUTORS "AS IS" AND
 * ANY EXPRESS OR IMPLIED WARRANTIES, INCLUDING, BUT NOT LIMITED TO, THE IMPLIED
 * WARRANTIES OF MERCHANTABILITY AND FITNESS FOR A PARTICULAR PURPOSE ARE
 * DISCLAIMED. IN NO EVENT SHALL <COPYRIGHT HOLDER> BE LIABLE FOR ANY
 * DIRECT, INDIRECT, INCIDENTAL, SPECIAL, EXEMPLARY, OR CONSEQUENTIAL DAMAGES
 * (INCLUDING, BUT NOT LIMITED TO, PROCUREMENT OF SUBSTITUTE GOODS OR SERVICES;
 * LOSS OF USE, DATA, OR PROFITS; OR BUSINESS INTERRUPTION) HOWEVER CAUSED AND
 * ON ANY THEORY OF LIABILITY, WHETHER IN CONTRACT, STRICT LIABILITY, OR TORT
 * (INCLUDING NEGLIGENCE OR OTHERWISE) ARISING IN ANY WAY OUT OF THE USE OF THIS
 * SOFTWARE, EVEN IF ADVISED OF THE POSSIBILITY OF SUCH DAMAGE.
 */

#include "gfx.h"

<<<<<<< HEAD
/**
 * This demo demonstrates many of the GWIN widgets.
 * On the "Radio" tab try playing with the color radio buttons.
 * On the "Checkbox" tab try playing with the "Disable All" checkbox.
 */

/* Our custom yellow style */
static const GWidgetStyle YellowWidgetStyle = {
	Yellow,							// window background

	// enabled color set
	{
		HTML2COLOR(0x0000FF),		// text
		HTML2COLOR(0x404040),		// edge
		HTML2COLOR(0xE0E0E0),		// fill
		HTML2COLOR(0xE0E0E0),		// progress - inactive area
	},

	// disabled color set
	{
		HTML2COLOR(0xC0C0C0),		// text
		HTML2COLOR(0x808080),		// edge
		HTML2COLOR(0xE0E0E0),		// fill
		HTML2COLOR(0xC0E0C0),		// progress - active area
	},

	// pressed color set
	{
		HTML2COLOR(0xFF00FF),		// text
		HTML2COLOR(0x404040),		// edge
		HTML2COLOR(0x808080),		// fill
		HTML2COLOR(0x00E000),		// progress - active area
	},
};

/* The variables we need */
=======
// include our chibios logo in a .gif format
#include "image_chibios.h"

>>>>>>> f2432096
static GListener	gl;
static GHandle		ghConsole;
static GHandle		ghTabButtons, ghTabSliders, ghTabCheckboxes, ghTabLabels, ghTabRadios, ghTabImages;
static GHandle		ghButton1, ghButton2, ghButton3, ghButton4;
static GHandle		ghSlider1, ghSlider2, ghSlider3, ghSlider4;
static GHandle		ghCheckbox1, ghCheckbox2, ghCheckDisableAll;
static GHandle		ghLabel1;
static GHandle		ghRadio1, ghRadio2;
<<<<<<< HEAD
static GHandle		ghRadioBlack, ghRadioWhite, ghRadioYellow;
//static GHandle	ghImage1;
=======
static GHandle	ghImage1;
>>>>>>> f2432096

/* Some useful macros */
#define	ScrWidth		gdispGetWidth()
#define	ScrHeight		gdispGetHeight()

#define TAB_HEIGHT			30
#define LABEL_HEIGHT		40
#define BUTTON_WIDTH		50
#define BUTTON_HEIGHT		30
#define SLIDER_WIDTH		20
#define CHECKBOX_WIDTH		80
#define CHECKBOX_HEIGHT		20
#define RADIO_WIDTH			50
#define RADIO_HEIGHT		20
#define COLOR_WIDTH			80
#define DISABLEALL_WIDTH	100
#define GROUP_TABS			0
#define GROUP_YESNO			1
#define GROUP_COLORS		2

/**
 * Create all the widgets.
 * With the exception of the Tabs they are all created invisible.
 */
static void createWidgets(void) {
	GWidgetInit		wi;

	wi.customDraw = 0; wi.customParam = 0; wi.customStyle = 0;

	// Create the Tabs
	wi.g.show = TRUE; wi.customDraw = gwinRadioDraw_Tab;
	wi.g.width = ScrWidth/6; wi.g.height = TAB_HEIGHT; wi.g.y = 0;
	wi.g.x = 0*wi.g.width; wi.text = "Buttons";		ghTabButtons	= gwinRadioCreate(NULL, &wi, GROUP_TABS);
	wi.g.x = 1*wi.g.width; wi.text = "Sliders";		ghTabSliders	= gwinRadioCreate(NULL, &wi, GROUP_TABS);
	wi.g.x = 2*wi.g.width; wi.text = "Checkbox";	ghTabCheckboxes	= gwinRadioCreate(NULL, &wi, GROUP_TABS);
	wi.g.x = 3*wi.g.width; wi.text = "Radios";		ghTabRadios		= gwinRadioCreate(NULL, &wi, GROUP_TABS);
	wi.g.x = 4*wi.g.width; wi.text = "Labels";		ghTabLabels		= gwinRadioCreate(NULL, &wi, GROUP_TABS);
	wi.g.x = 5*wi.g.width; wi.text = "Images";		ghTabImages		= gwinRadioCreate(NULL, &wi, GROUP_TABS);

	// Buttons
	wi.g.show = FALSE; wi.customDraw = 0;
	wi.g.width = BUTTON_WIDTH; wi.g.height = BUTTON_HEIGHT; wi.g.y = TAB_HEIGHT+5;
	wi.g.x = 0+0*(BUTTON_WIDTH+1); wi.text = "B1"; ghButton1 = gwinButtonCreate(NULL, &wi);
	wi.g.x = 0+1*(BUTTON_WIDTH+1); wi.text = "B2"; ghButton2 = gwinButtonCreate(NULL, &wi);
	wi.g.x = 0+2*(BUTTON_WIDTH+1); wi.text = "B3"; ghButton3 = gwinButtonCreate(NULL, &wi);
	wi.g.x = 0+3*(BUTTON_WIDTH+1); wi.text = "B4"; ghButton4 = gwinButtonCreate(NULL, &wi);

	// Horizontal Sliders
	wi.g.width = ScrWidth/2-2; wi.g.height = SLIDER_WIDTH; wi.g.x = ScrWidth/2+1;
	wi.g.y = ScrHeight/2-2*(SLIDER_WIDTH+1); wi.text = "S1"; ghSlider1 = gwinSliderCreate(NULL, &wi);
	wi.g.y = ScrHeight/2-1*(SLIDER_WIDTH+1); wi.text = "S2"; ghSlider2 = gwinSliderCreate(NULL, &wi);

	// Vertical Sliders
	wi.g.width = SLIDER_WIDTH; wi.g.height = ScrHeight/2-2; wi.g.y = ScrHeight/2+1;
	wi.g.x = 0+0*(SLIDER_WIDTH+1); wi.text = "S3"; ghSlider3 = gwinSliderCreate(NULL, &wi);
	wi.g.x = 0+1*(SLIDER_WIDTH+1); wi.text = "S4"; ghSlider4 = gwinSliderCreate(NULL, &wi);

	// Checkboxes - for the 2nd checkbox we apply special drawing before making it visible
	wi.g.width = CHECKBOX_WIDTH; wi.g.height = CHECKBOX_HEIGHT; wi.g.x = 0;
	wi.g.y = TAB_HEIGHT+5+0*(CHECKBOX_HEIGHT+1); wi.text = "C1"; ghCheckbox1 = gwinCheckboxCreate(NULL, &wi);
	wi.customDraw = gwinCheckboxDraw_CheckOnRight;
	wi.g.y = TAB_HEIGHT+5+1*(CHECKBOX_HEIGHT+1); wi.text = "C2"; ghCheckbox2 = gwinCheckboxCreate(NULL, &wi);
	wi.customDraw = 0; wi.g.width = DISABLEALL_WIDTH;
	wi.g.y = TAB_HEIGHT+5+2*(CHECKBOX_HEIGHT+1); wi.text = "Disable All"; ghCheckDisableAll = gwinCheckboxCreate(NULL, &wi);

    // Labels
	wi.g.width = 0;	wi.g.height = LABEL_HEIGHT;	// dynamic width, fixed height
	wi.g.y = TAB_HEIGHT+5+2*(CHECKBOX_HEIGHT+1); wi.text = "Label"; ghLabel1 = gwinLabelCreate(NULL, &wi);

	// Radio Buttons
	wi.g.width = RADIO_WIDTH; wi.g.height = RADIO_HEIGHT; wi.g.y = TAB_HEIGHT+5;
	wi.g.x = 0*wi.g.width; wi.text = "Yes";		ghRadio1	= gwinRadioCreate(NULL, &wi, GROUP_YESNO);
	wi.g.x = 1*wi.g.width; wi.text = "No";		ghRadio2	= gwinRadioCreate(NULL, &wi, GROUP_YESNO);
	wi.g.width = COLOR_WIDTH; wi.g.y += RADIO_HEIGHT+5;
	wi.g.x = 0*wi.g.width; wi.text = "Black";	ghRadioBlack	= gwinRadioCreate(NULL, &wi, GROUP_COLORS);
	wi.g.x = 1*wi.g.width; wi.text = "White";	ghRadioWhite	= gwinRadioCreate(NULL, &wi, GROUP_COLORS);
	wi.g.x = 2*wi.g.width; wi.text = "Yellow";	ghRadioYellow	= gwinRadioCreate(NULL, &wi, GROUP_COLORS);
	gwinRadioPress(ghRadioWhite);

	// Console - we apply some special colors before making it visible
	wi.g.width = ScrWidth/2-1; wi.g.height = ScrHeight/2-1;
	wi.g.x = ScrWidth/2+1; wi.g.y = ScrHeight/2+1;
	ghConsole = gwinConsoleCreate(NULL, &wi.g);
    gwinSetColor(ghConsole, Yellow);
    gwinSetBgColor(ghConsole, Black);
}

/**
 * Set the visibility of widgets based on which tab is selected.
 */
static void setTab(GHandle tab) {
	/* Make sure everything is invisible first */
	gwinSetVisible(ghButton1, FALSE);	gwinSetVisible(ghButton2, FALSE);
	gwinSetVisible(ghButton3, FALSE);	gwinSetVisible(ghButton4, FALSE);
	gwinSetVisible(ghSlider1, FALSE);	gwinSetVisible(ghSlider2, FALSE);
	gwinSetVisible(ghSlider3, FALSE);	gwinSetVisible(ghSlider4, FALSE);
	gwinSetVisible(ghCheckbox1, FALSE);	gwinSetVisible(ghCheckbox2, FALSE);	gwinSetVisible(ghCheckDisableAll, FALSE);
	gwinSetVisible(ghLabel1, FALSE);
	gwinSetVisible(ghRadio1, FALSE);	gwinSetVisible(ghRadio2, FALSE);
	gwinSetVisible(ghRadioWhite, FALSE);gwinSetVisible(ghRadioBlack, FALSE);gwinSetVisible(ghRadioYellow, FALSE);
	//gwinSetVisible(ghImage1, FALSE);

	/* Turn on widgets depending on the tab selected */
	if (tab == ghTabButtons) {
		gwinSetVisible(ghButton1, TRUE);	gwinSetVisible(ghButton2, TRUE);
		gwinSetVisible(ghButton3, TRUE);	gwinSetVisible(ghButton4, TRUE);
	} else if (tab == ghTabSliders) {
		gwinSetVisible(ghSlider1, TRUE);	gwinSetVisible(ghSlider2, TRUE);
		gwinSetVisible(ghSlider3, TRUE);	gwinSetVisible(ghSlider4, TRUE);
	} else if (tab == ghTabCheckboxes) {
		gwinSetVisible(ghCheckbox1, TRUE);	gwinSetVisible(ghCheckbox2, TRUE);	gwinSetVisible(ghCheckDisableAll, TRUE);
	} else if (tab == ghTabLabels) {
		gwinSetVisible(ghLabel1, TRUE);
	} else if (tab == ghTabRadios) {
		gwinSetVisible(ghRadio1, TRUE);		gwinSetVisible(ghRadio2, TRUE);
		gwinSetVisible(ghRadioWhite, TRUE);	gwinSetVisible(ghRadioBlack, TRUE);	gwinSetVisible(ghRadioYellow, TRUE);
	} else if (tab == ghTabImages) {
		//gwinSetVisible(ghImage1, TRUE);
	}
}

/**
 * Set the enabled state of every widget (except the tabs etc)
 */
static void setEnabled(bool_t ena) {
	gwinSetEnabled(ghButton1, ena);		gwinSetEnabled(ghButton2, ena);
	gwinSetEnabled(ghButton3, ena);		gwinSetEnabled(ghButton4, ena);
	gwinSetEnabled(ghSlider1, ena);		gwinSetEnabled(ghSlider2, ena);
	gwinSetEnabled(ghSlider3, ena);		gwinSetEnabled(ghSlider4, ena);
	gwinSetEnabled(ghCheckbox1, ena);	gwinSetEnabled(ghCheckbox2, ena);	//gwinSetEnabled(ghCheckDisableAll, TRUE);
	gwinSetEnabled(ghLabel1, ena);
	gwinSetEnabled(ghRadio1, ena);		gwinSetEnabled(ghRadio2, ena);
	gwinSetEnabled(ghRadioWhite, ena);	gwinSetEnabled(ghRadioBlack, ena);	gwinSetEnabled(ghRadioYellow, ena);
	//gwinSetEnabled(ghImage1, ena);
}

int main(void) {
	GEvent *			pe;

	// Initialize the display
	gfxInit();

	// Set the widget defaults
	gwinSetDefaultFont(gdispOpenFont("UI2"));
	gwinSetDefaultStyle(&WhiteWidgetStyle, FALSE);
	gdispClear(White);

	// Connect the mouse
	#if GINPUT_NEED_MOUSE
		gwinAttachMouse(0);
	#endif

	// Create the gwin windows/widgets
<<<<<<< HEAD
	createWidgets();
=======
	{
		GWidgetInit		wi;

		// Create the Tabs
		wi.g.show = FALSE; wi.g.width = ScrWidth/6; wi.g.height = TAB_HEIGHT; wi.g.y = 0;
		wi.g.x = 0*wi.g.width; wi.text = "Buttons";		ghTabButtons	= createTab(&wi);
		wi.g.x = 1*wi.g.width; wi.text = "Sliders";		ghTabSliders	= createTab(&wi);
		wi.g.x = 2*wi.g.width; wi.text = "Checkbox";	ghTabCheckboxes	= createTab(&wi);
		wi.g.x = 3*wi.g.width; wi.text = "Labels";		ghTabLabels		= createTab(&wi);
		wi.g.x = 4*wi.g.width; wi.text = "Radios";		ghTabRadios		= createTab(&wi);
		wi.g.x = 5*wi.g.width; wi.text = "Images";		ghTabImages		= createTab(&wi);

		// Buttons
		wi.g.width = BUTTON_WIDTH; wi.g.height = BUTTON_HEIGHT; wi.g.y = TAB_HEIGHT+5;
		wi.g.x = 0+0*(BUTTON_WIDTH+1); wi.text = "B1"; ghButton1 = gwinCreateButton(NULL, &wi);
		wi.g.x = 0+1*(BUTTON_WIDTH+1); wi.text = "B2"; ghButton2 = gwinCreateButton(NULL, &wi);
		wi.g.x = 0+2*(BUTTON_WIDTH+1); wi.text = "B3"; ghButton3 = gwinCreateButton(NULL, &wi);
		wi.g.x = 0+3*(BUTTON_WIDTH+1); wi.text = "B4"; ghButton4 = gwinCreateButton(NULL, &wi);

		// Horizontal Sliders
		wi.g.width = ScrWidth/2-2; wi.g.height = SLIDER_WIDTH; wi.g.x = ScrWidth/2+1;
		wi.g.y = ScrHeight/2-2*(SLIDER_WIDTH+1); wi.text = "S1"; ghSlider1 = gwinCreateSlider(NULL, &wi);
		wi.g.y = ScrHeight/2-1*(SLIDER_WIDTH+1); wi.text = "S2"; ghSlider2 = gwinCreateSlider(NULL, &wi);

		// Vertical Sliders
		wi.g.width = SLIDER_WIDTH; wi.g.height = ScrHeight/2-2; wi.g.y = ScrHeight/2+1;
		wi.g.x = 0+0*(SLIDER_WIDTH+1); wi.text = "S3"; ghSlider3 = gwinCreateSlider(NULL, &wi);
		wi.g.x = 0+1*(SLIDER_WIDTH+1); wi.text = "S4"; ghSlider4 = gwinCreateSlider(NULL, &wi);

		// Checkboxes - for the 2nd checkbox we apply special drawing before making it visible
		wi.g.width = CHECKBOX_WIDTH; wi.g.height = CHECKBOX_HEIGHT; wi.g.x = 0;
		wi.g.y = TAB_HEIGHT+5+0*(CHECKBOX_HEIGHT+1); wi.text = "C1"; ghCheckbox1 = gwinCreateCheckbox(NULL, &wi);
		wi.g.y = TAB_HEIGHT+5+1*(CHECKBOX_HEIGHT+1); wi.text = "C2"; ghCheckbox2 = gwinCreateCheckbox(NULL, &wi);
	    gwinSetCustomDraw(ghCheckbox2, gwinCheckboxDraw_CheckOnRight, 0);

	    // Labels
		wi.g.width = 0;		// dynamic width
		wi.g.y = TAB_HEIGHT+5+2*(CHECKBOX_HEIGHT+1); wi.text = "L1"; ghLabel1 = gwinLabelCreate(NULL, &wi);

		// Radio Buttons
		wi.g.width = RADIO_WIDTH; wi.g.height = RADIO_HEIGHT; wi.g.y = TAB_HEIGHT+5;
		wi.g.x = 0*wi.g.width; wi.text = "Yes";		ghRadio1	= gwinCreateRadio(NULL, &wi, GROUP_R1R2);
		wi.g.x = 1*wi.g.width; wi.text = "No";		ghRadio2	= gwinCreateRadio(NULL, &wi, GROUP_R1R2);

		// Image
		wi.g.x = ScrWidth-210; wi.g.y = TAB_HEIGHT + 10; wi.g.width = 200; wi.g.height = 200;
		ghImage1 = gwinImageCreate(NULL, &wi);
		gwinImageOpenMemory(ghImage1, image_chibios);
		gwinImageCache(ghImage1);

		// Console - we apply some special colors before making it visible
		wi.g.width = ScrWidth/2-1; wi.g.height = ScrHeight/2-1;
		wi.g.x = ScrWidth/2+1; wi.g.y = ScrHeight/2+1;
		ghConsole = gwinCreateConsole(NULL, &wi.g);
	    gwinSetColor(ghConsole, Yellow);
	    gwinSetBgColor(ghConsole, Black);
	}
>>>>>>> f2432096

    // Assign toggles and dials to specific buttons & sliders etc.
	#if GINPUT_NEED_TOGGLE
		gwinAttachToggle(ghButton1, 0, 0);
		gwinAttachToggle(ghButton2, 0, 1);
	#endif
	#if GINPUT_NEED_DIAL
		gwinAttachDial(ghSlider1, 0, 0);
		gwinAttachDial(ghSlider3, 0, 1);
	#endif

	// Make the console visible
	gwinSetVisible(ghConsole, TRUE);
	gwinClear(ghConsole);

    // We want to listen for widget events
	geventListenerInit(&gl);
	gwinAttachListener(&gl);

	// Press the Tab we want visible
	gwinRadioPress(ghTabButtons);

	while(1) {
		// Get an Event
		pe = geventEventWait(&gl, TIME_INFINITE);

		switch(pe->type) {
		case GEVENT_GWIN_BUTTON:
			gwinPrintf(ghConsole, "Button %s\n", gwinGetText(((GEventGWinButton *)pe)->button));
			break;

		case GEVENT_GWIN_SLIDER:
			gwinPrintf(ghConsole, "Slider %s=%d\n", gwinGetText(((GEventGWinSlider *)pe)->slider), ((GEventGWinSlider *)pe)->position);
			break;

		case GEVENT_GWIN_CHECKBOX:
			gwinPrintf(ghConsole, "Checkbox %s=%s\n", gwinGetText(((GEventGWinCheckbox *)pe)->checkbox), ((GEventGWinCheckbox *)pe)->isChecked ? "Checked" : "UnChecked");

			// If it is the Disable All checkbox then do that.
			if (((GEventGWinCheckbox *)pe)->checkbox == ghCheckDisableAll) {
				gwinPrintf(ghConsole, "%s All\n", ((GEventGWinCheckbox *)pe)->isChecked ? "Disable" : "Enable");
				setEnabled(!((GEventGWinCheckbox *)pe)->isChecked);
			}
			break;

		case GEVENT_GWIN_RADIO:
			gwinPrintf(ghConsole, "Radio Group %u=%s\n", ((GEventGWinRadio *)pe)->group, gwinGetText(((GEventGWinRadio *)pe)->radio));

			switch(((GEventGWinRadio *)pe)->group) {
			case GROUP_TABS:

				// Set control visibility depending on the tab selected
<<<<<<< HEAD
				setTab(((GEventGWinRadio *)pe)->radio);

				// Do some special animation for Label1 to demonstrate auto width sizing
=======
				gwinSetVisible(ghButton1, ((GEventGWinRadio *)pe)->radio == ghTabButtons);
				gwinSetVisible(ghButton2, ((GEventGWinRadio *)pe)->radio == ghTabButtons);
				gwinSetVisible(ghButton3, ((GEventGWinRadio *)pe)->radio == ghTabButtons);
				gwinSetVisible(ghButton4, ((GEventGWinRadio *)pe)->radio == ghTabButtons);
				gwinSetVisible(ghSlider1, ((GEventGWinRadio *)pe)->radio == ghTabSliders);
				gwinSetVisible(ghSlider2, ((GEventGWinRadio *)pe)->radio == ghTabSliders);
				gwinSetVisible(ghSlider3, ((GEventGWinRadio *)pe)->radio == ghTabSliders);
				gwinSetVisible(ghSlider4, ((GEventGWinRadio *)pe)->radio == ghTabSliders);
				gwinSetVisible(ghCheckbox1, ((GEventGWinRadio *)pe)->radio == ghTabCheckboxes);
				gwinSetVisible(ghCheckbox2, ((GEventGWinRadio *)pe)->radio == ghTabCheckboxes);
				gwinSetVisible(ghLabel1, ((GEventGWinRadio *)pe)->radio == ghTabLabels);
				gwinSetVisible(ghRadio1, ((GEventGWinRadio *)pe)->radio == ghTabRadios);
				gwinSetVisible(ghRadio2, ((GEventGWinRadio *)pe)->radio == ghTabRadios);
				gwinSetVisible(ghImage1, ((GEventGWinRadio *)pe)->radio == ghTabImages);

				// Do some special animation for Label1
>>>>>>> f2432096
				if (((GEventGWinRadio *)pe)->radio == ghTabLabels) {
					gwinPrintf(ghConsole, "Change Label Text\n");
					gfxSleepMilliseconds(1000);
					gwinSetText(ghLabel1, "Very Big Label", FALSE);

					gfxSleepMilliseconds(1000);
					gwinSetText(ghLabel1, "Label", FALSE);
				}
				break;

			case GROUP_COLORS:
				{
					const GWidgetStyle	*pstyle;

					gwinPrintf(ghConsole, "Change Color Scheme\n");

					if (((GEventGWinRadio *)pe)->radio == ghRadioYellow)
						pstyle = &YellowWidgetStyle;
					else if (((GEventGWinRadio *)pe)->radio == ghRadioBlack)
						pstyle = &BlackWidgetStyle;
					else
						pstyle = &WhiteWidgetStyle;

					// Clear the screen to the new color - we avoid the console area as it can't redraw itself
					#if GDISP_NEED_CLIP
						gdispUnsetClip();
					#endif
					gdispFillArea(0, 0, ScrWidth, ScrHeight/2, pstyle->background);
					gdispFillArea(0, ScrHeight/2, ScrWidth/2, ScrHeight/2, pstyle->background);

					// Update the style on all controls
					gwinSetDefaultStyle(pstyle, TRUE);
				}
				break;
			}
			break;

		default:
			gwinPrintf(ghConsole, "Unknown %d\n", pe->type);
			break;
		}
	}
	return 0;
}<|MERGE_RESOLUTION|>--- conflicted
+++ resolved
@@ -28,7 +28,9 @@
 
 #include "gfx.h"
 
-<<<<<<< HEAD
+// include our chibios logo in a .gif format
+#include "image_chibios.h"
+
 /**
  * This demo demonstrates many of the GWIN widgets.
  * On the "Radio" tab try playing with the color radio buttons.
@@ -65,11 +67,6 @@
 };
 
 /* The variables we need */
-=======
-// include our chibios logo in a .gif format
-#include "image_chibios.h"
-
->>>>>>> f2432096
 static GListener	gl;
 static GHandle		ghConsole;
 static GHandle		ghTabButtons, ghTabSliders, ghTabCheckboxes, ghTabLabels, ghTabRadios, ghTabImages;
@@ -78,16 +75,12 @@
 static GHandle		ghCheckbox1, ghCheckbox2, ghCheckDisableAll;
 static GHandle		ghLabel1;
 static GHandle		ghRadio1, ghRadio2;
-<<<<<<< HEAD
 static GHandle		ghRadioBlack, ghRadioWhite, ghRadioYellow;
-//static GHandle	ghImage1;
-=======
-static GHandle	ghImage1;
->>>>>>> f2432096
+static GHandle		ghImage1;
 
 /* Some useful macros */
-#define	ScrWidth		gdispGetWidth()
-#define	ScrHeight		gdispGetHeight()
+#define	ScrWidth			gdispGetWidth()
+#define	ScrHeight			gdispGetHeight()
 
 #define TAB_HEIGHT			30
 #define LABEL_HEIGHT		40
@@ -163,6 +156,12 @@
 	wi.g.x = 2*wi.g.width; wi.text = "Yellow";	ghRadioYellow	= gwinRadioCreate(NULL, &wi, GROUP_COLORS);
 	gwinRadioPress(ghRadioWhite);
 
+	// Image
+	wi.g.x = ScrWidth-210; wi.g.y = TAB_HEIGHT + 10; wi.g.width = 200; wi.g.height = 200;
+	ghImage1 = gwinImageCreate(NULL, &wi.g);
+	gwinImageOpenMemory(ghImage1, image_chibios);
+	gwinImageCache(ghImage1);
+
 	// Console - we apply some special colors before making it visible
 	wi.g.width = ScrWidth/2-1; wi.g.height = ScrHeight/2-1;
 	wi.g.x = ScrWidth/2+1; wi.g.y = ScrHeight/2+1;
@@ -184,7 +183,7 @@
 	gwinSetVisible(ghLabel1, FALSE);
 	gwinSetVisible(ghRadio1, FALSE);	gwinSetVisible(ghRadio2, FALSE);
 	gwinSetVisible(ghRadioWhite, FALSE);gwinSetVisible(ghRadioBlack, FALSE);gwinSetVisible(ghRadioYellow, FALSE);
-	//gwinSetVisible(ghImage1, FALSE);
+	gwinSetVisible(ghImage1, FALSE);
 
 	/* Turn on widgets depending on the tab selected */
 	if (tab == ghTabButtons) {
@@ -201,7 +200,7 @@
 		gwinSetVisible(ghRadio1, TRUE);		gwinSetVisible(ghRadio2, TRUE);
 		gwinSetVisible(ghRadioWhite, TRUE);	gwinSetVisible(ghRadioBlack, TRUE);	gwinSetVisible(ghRadioYellow, TRUE);
 	} else if (tab == ghTabImages) {
-		//gwinSetVisible(ghImage1, TRUE);
+		gwinSetVisible(ghImage1, TRUE);
 	}
 }
 
@@ -217,7 +216,7 @@
 	gwinSetEnabled(ghLabel1, ena);
 	gwinSetEnabled(ghRadio1, ena);		gwinSetEnabled(ghRadio2, ena);
 	gwinSetEnabled(ghRadioWhite, ena);	gwinSetEnabled(ghRadioBlack, ena);	gwinSetEnabled(ghRadioYellow, ena);
-	//gwinSetEnabled(ghImage1, ena);
+	gwinSetEnabled(ghImage1, ena);
 }
 
 int main(void) {
@@ -237,67 +236,7 @@
 	#endif
 
 	// Create the gwin windows/widgets
-<<<<<<< HEAD
 	createWidgets();
-=======
-	{
-		GWidgetInit		wi;
-
-		// Create the Tabs
-		wi.g.show = FALSE; wi.g.width = ScrWidth/6; wi.g.height = TAB_HEIGHT; wi.g.y = 0;
-		wi.g.x = 0*wi.g.width; wi.text = "Buttons";		ghTabButtons	= createTab(&wi);
-		wi.g.x = 1*wi.g.width; wi.text = "Sliders";		ghTabSliders	= createTab(&wi);
-		wi.g.x = 2*wi.g.width; wi.text = "Checkbox";	ghTabCheckboxes	= createTab(&wi);
-		wi.g.x = 3*wi.g.width; wi.text = "Labels";		ghTabLabels		= createTab(&wi);
-		wi.g.x = 4*wi.g.width; wi.text = "Radios";		ghTabRadios		= createTab(&wi);
-		wi.g.x = 5*wi.g.width; wi.text = "Images";		ghTabImages		= createTab(&wi);
-
-		// Buttons
-		wi.g.width = BUTTON_WIDTH; wi.g.height = BUTTON_HEIGHT; wi.g.y = TAB_HEIGHT+5;
-		wi.g.x = 0+0*(BUTTON_WIDTH+1); wi.text = "B1"; ghButton1 = gwinCreateButton(NULL, &wi);
-		wi.g.x = 0+1*(BUTTON_WIDTH+1); wi.text = "B2"; ghButton2 = gwinCreateButton(NULL, &wi);
-		wi.g.x = 0+2*(BUTTON_WIDTH+1); wi.text = "B3"; ghButton3 = gwinCreateButton(NULL, &wi);
-		wi.g.x = 0+3*(BUTTON_WIDTH+1); wi.text = "B4"; ghButton4 = gwinCreateButton(NULL, &wi);
-
-		// Horizontal Sliders
-		wi.g.width = ScrWidth/2-2; wi.g.height = SLIDER_WIDTH; wi.g.x = ScrWidth/2+1;
-		wi.g.y = ScrHeight/2-2*(SLIDER_WIDTH+1); wi.text = "S1"; ghSlider1 = gwinCreateSlider(NULL, &wi);
-		wi.g.y = ScrHeight/2-1*(SLIDER_WIDTH+1); wi.text = "S2"; ghSlider2 = gwinCreateSlider(NULL, &wi);
-
-		// Vertical Sliders
-		wi.g.width = SLIDER_WIDTH; wi.g.height = ScrHeight/2-2; wi.g.y = ScrHeight/2+1;
-		wi.g.x = 0+0*(SLIDER_WIDTH+1); wi.text = "S3"; ghSlider3 = gwinCreateSlider(NULL, &wi);
-		wi.g.x = 0+1*(SLIDER_WIDTH+1); wi.text = "S4"; ghSlider4 = gwinCreateSlider(NULL, &wi);
-
-		// Checkboxes - for the 2nd checkbox we apply special drawing before making it visible
-		wi.g.width = CHECKBOX_WIDTH; wi.g.height = CHECKBOX_HEIGHT; wi.g.x = 0;
-		wi.g.y = TAB_HEIGHT+5+0*(CHECKBOX_HEIGHT+1); wi.text = "C1"; ghCheckbox1 = gwinCreateCheckbox(NULL, &wi);
-		wi.g.y = TAB_HEIGHT+5+1*(CHECKBOX_HEIGHT+1); wi.text = "C2"; ghCheckbox2 = gwinCreateCheckbox(NULL, &wi);
-	    gwinSetCustomDraw(ghCheckbox2, gwinCheckboxDraw_CheckOnRight, 0);
-
-	    // Labels
-		wi.g.width = 0;		// dynamic width
-		wi.g.y = TAB_HEIGHT+5+2*(CHECKBOX_HEIGHT+1); wi.text = "L1"; ghLabel1 = gwinLabelCreate(NULL, &wi);
-
-		// Radio Buttons
-		wi.g.width = RADIO_WIDTH; wi.g.height = RADIO_HEIGHT; wi.g.y = TAB_HEIGHT+5;
-		wi.g.x = 0*wi.g.width; wi.text = "Yes";		ghRadio1	= gwinCreateRadio(NULL, &wi, GROUP_R1R2);
-		wi.g.x = 1*wi.g.width; wi.text = "No";		ghRadio2	= gwinCreateRadio(NULL, &wi, GROUP_R1R2);
-
-		// Image
-		wi.g.x = ScrWidth-210; wi.g.y = TAB_HEIGHT + 10; wi.g.width = 200; wi.g.height = 200;
-		ghImage1 = gwinImageCreate(NULL, &wi);
-		gwinImageOpenMemory(ghImage1, image_chibios);
-		gwinImageCache(ghImage1);
-
-		// Console - we apply some special colors before making it visible
-		wi.g.width = ScrWidth/2-1; wi.g.height = ScrHeight/2-1;
-		wi.g.x = ScrWidth/2+1; wi.g.y = ScrHeight/2+1;
-		ghConsole = gwinCreateConsole(NULL, &wi.g);
-	    gwinSetColor(ghConsole, Yellow);
-	    gwinSetBgColor(ghConsole, Black);
-	}
->>>>>>> f2432096
 
     // Assign toggles and dials to specific buttons & sliders etc.
 	#if GINPUT_NEED_TOGGLE
@@ -350,28 +289,9 @@
 			case GROUP_TABS:
 
 				// Set control visibility depending on the tab selected
-<<<<<<< HEAD
 				setTab(((GEventGWinRadio *)pe)->radio);
 
 				// Do some special animation for Label1 to demonstrate auto width sizing
-=======
-				gwinSetVisible(ghButton1, ((GEventGWinRadio *)pe)->radio == ghTabButtons);
-				gwinSetVisible(ghButton2, ((GEventGWinRadio *)pe)->radio == ghTabButtons);
-				gwinSetVisible(ghButton3, ((GEventGWinRadio *)pe)->radio == ghTabButtons);
-				gwinSetVisible(ghButton4, ((GEventGWinRadio *)pe)->radio == ghTabButtons);
-				gwinSetVisible(ghSlider1, ((GEventGWinRadio *)pe)->radio == ghTabSliders);
-				gwinSetVisible(ghSlider2, ((GEventGWinRadio *)pe)->radio == ghTabSliders);
-				gwinSetVisible(ghSlider3, ((GEventGWinRadio *)pe)->radio == ghTabSliders);
-				gwinSetVisible(ghSlider4, ((GEventGWinRadio *)pe)->radio == ghTabSliders);
-				gwinSetVisible(ghCheckbox1, ((GEventGWinRadio *)pe)->radio == ghTabCheckboxes);
-				gwinSetVisible(ghCheckbox2, ((GEventGWinRadio *)pe)->radio == ghTabCheckboxes);
-				gwinSetVisible(ghLabel1, ((GEventGWinRadio *)pe)->radio == ghTabLabels);
-				gwinSetVisible(ghRadio1, ((GEventGWinRadio *)pe)->radio == ghTabRadios);
-				gwinSetVisible(ghRadio2, ((GEventGWinRadio *)pe)->radio == ghTabRadios);
-				gwinSetVisible(ghImage1, ((GEventGWinRadio *)pe)->radio == ghTabImages);
-
-				// Do some special animation for Label1
->>>>>>> f2432096
 				if (((GEventGWinRadio *)pe)->radio == ghTabLabels) {
 					gwinPrintf(ghConsole, "Change Label Text\n");
 					gfxSleepMilliseconds(1000);
