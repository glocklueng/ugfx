*****************************************************************************
*** Releases                                                              ***
*****************************************************************************

*** Changes After 2.1 ***
FEATURE:	Added nested containers demo
FEATURE:	Revised GWIN redraw strategy
FEATURE:	Added generic framebuffer driver
FEATURE:	Added Linux-Framebuffer board definition
FEATURE:	Added FatFS support for GFILE
FEATURE:	Added gfileMount() and gfileUnmount()
FEATURE:	Added gfileSync()
FEATURE:	Added gwinDrawThickLine()
FEATURE:	Added support for eCos
FEATURE:	Added PCF8812 gdisp driver
FEATURE:	Added PCD8544 gdisp driver
FEATURE:	Added Raspberry Pi board support
FEATURE:	Added R61505U gdisp driver
FIX:		Fix threading issues in GEvent for callbacks
FEATURE:	Added geventEventComplete()
FEATURE:	Added support for the RawOS real time operating system
FEATURE:	Operating System initialisation is now optional
FEATURE:	Prevent mouse events going to obscured widgets
FEATURE:	Add GFILE support for file lists
FEATURE:	Add GFILE support for C strings as files
FEATURE:	Add GFILE support for PetitFS
FEATURE:	Added SPFD54124B GDISP driver by user shilow
FEATURE:	Added GWIN GL3D window type
FEATURE:	Generalised all GWIN events to use a common prefix structure.
FIX:		Improve memory usage for the GWIN Frame widget.
FEATURE:	Added transparent custom draws for GWIN containers and frame widgets
FEATURE:	Added image custom draws for GWIN containers and frame widgets
FEATURE:	Added GDRIVER infrastructure. Ported GDISP to use it.
<<<<<<< HEAD
FEATURE:	Ported GINPUT MOUSE to GDRIVER infrastructure.
FEATURE:	Mouse/Touch now support both pen and finger mode.
DEPRECATE:	gwinAttachMouse() is now handled automaticly.
=======
FEATURE:	Added gdispDrawArcSectors() and gdispFillArcSectors().
>>>>>>> 3825cec8


*** Release 2.1 ***
FIX:		Significant improvements to the way the MCU touch driver works.
FEATURE:	Add support for edge to edge touch calibration.
FEATURE:	Added progressbar widget
FEATURE:	Added gdispGDrawThickLine() by user jpa-
DEPRECATE:	TDISP module removed
FIX:		Console does not execute gwinPrintf() anymore if not visible
FEATURE:	Added gwinGetColor() and gwinGetBgColor()
FEATURE:	Console now has an optional backing store buffer (GWIN_CONSOLE_USE_HISTORY)
FEATURE:	Added smooth scrolling to list widget
FEATURE:	Increased performance of gwinListAddItem()
FEATURE:	Added FreeRTOS port
FEATURE:	Added gfxDeinit()
FEATURE:	Allow touch screen calibration in any display orientation
FEATURE:	New GFILE module to abstract File IO.
FEATURE:	Image file handling changed to use new GFILE module.
DEPRECTATE:	Old image opening functions deprecated.
FEATURE:	Restructure and simplify the include path for GFX
FEATURE:	Added LGDP4532 driver by user shilow
FIX:		Updated board files to support api changes in ChibiOS/RT 2.6.4
FEATURE:	Support for ChibiOS/RT 3.x
FEATURE:	Added gwinProgressbarStop() and gwinProgressbarReset()
FEATURE:	Added generic ILI93xx driver by xlh1460
FEATURE:	Added gwinListEnableRender()
FEATURE:	Added gwinLabelSetAttribute()
FEATURE:	Complete restructure of the GAUDIN and GAUDOUT into a common GAUDIO module
FEATURE:	Added a PWM audio play driver
FEATURE:	Update GADC audio recording driver to new GAUDIO format
FEATURE:	Added vs1053 audio play driver
FEATURE:	Added GAUDIO wave-play demo
FEATURE:	Added many GWIN simple demo's and updated the combined widget demo
FEATURE:	Added gwinEnable() and gwinDisable()
FIX:		Progressbar widget bug fix that could gwinProgressbarStop() to crash
FIX:		Imagebox widget bug fix that could cause gwinImageOpenFile() to crash
FEATURE:	GWIN containers such as "container" and "frame" which provides parent/children widget management
FEATURE:	Added gdispContrastColor()
FEATURE:	Added gwinShow() and gwinHide()
FEATURE:	ChibiOS/RT 3.x support and example for the Mikromedia STM32-M4 board.


*** Release 2.0 ***
FEATURE:	GDISP Streaming API and demos.
DEPRECATE:	GDISP_NEED_ASYNC is now deprecated.
DEPRECATE:	3rd party boing demo is now deprecated (replaced by GDISP Streaming demo)
FIX:		Remove GOS definitions from demo conf files so that it can be supplied by a makefile.
FEATURE:	Repair GDISP low level driver interfaces so they can now be included in the doxygen documentation.
FEATURE:	New driver interface for GDISP
FEATURE:	Multiple display support
FEATURE:	Multiple controller support
FEATURE:	Application pixel format no longer has to match the low level driver pixel format.
FEATURE:	Many more pixel formats are now supported.
FEATURE:	Many performance optimisations
FEATURE:	Vertical scrolling is now supported if the low level driver supports read_pixel.
FEATURE:	Add gdispFlush() for those controllers that need it
FEATURE:	Add GDISP_NEED_AUTOFLUSH and GDISP_NEED_TIMERFLUSH to automatically flush when required.
FEATURE:	Add support for generic portrait and landscape orientation modes
FEATURE:	Add macro GDISP_DEFAULT_ORIENTATION so an application can specify a default orientation.
FEATURE:	Driver files renamed to allow compiles when all object files go in the same directory
FEATURE:	New directory structure for board files. Predefined boards have all the hardware definitions predefined.
FEATURE:	Board definotions, example projects and makefiles for Win32.
FEATURE:	Board definitions, example projects and makefiles for X.
FEATURE:	Board definitions, example projects and makefiles for the Olimex SAM7-EX256 board.
Feature:	Board definitions, example projects and makefiles for the Olimex STM32-LCD board.
FEATURE:	Board definitions, example projects and makefiles for the Mikromedia STM32-M4 board.
FEATURE:	Board definitions, example projects and makefiles for the Marlin board.
FEATURE:	New invsqrt() routine added to GMISC


*** Release 1.9 ***
FEATURE:	GWIN list boxes.
FIX:		POSIX port removed, now dedicated OS-X and Linux ports
FIX:		Several bugfixes
FEATURE:	mcufont integration
FEATURE:	SSD1306 driver by user goeck
FEATURE:	ST7565 driver by user sam0737
FEATURE:	ED060SC4 driver by user jpa-
FIX:		SSD1289 area filling bug fix by user samofab
FEATURE:	Added gwinListGetSelectedText()
FEATURE:	Added gwinListSetScroll()
FEATURE:	Added gwinLabelSetBorder()


*** Release 1.8 ***
FEATURE:	Rename of the project from ChibiOS/GFX to uGFX
FEATURE:    Moved from github.com to bitbucket.org
FEATURE:	New website with a lot more of documentation
FEATURE:	Introduced dedicated discussion forum
FEATURE:	Complete rework of the widget manager (GWIN)
FEATURE:	Added a lot of new widgets
FEATURE:	Added gfxRealloc() to the GOS module
FIX:		gfxHalt() fix for the Win32 port
FIX:		Cleaned up board file mess


*** Release 1.7 ***
FEATURE:	Added RA8875 GDISP driver
FEATURE:	Added FT5x06 GINPUT/touch driver
FIX:		Several bugfixes


*** Release 1.6 ***
FEATURE:	Added ILI9325 driver - Thanks to Chris van Dongen aka _Sjaak
FEATURE:	Added TDISP module
FIX:		tdispGotoXY() renamed to tdispSetCursor()
FEATURE:	Addition of GADC, GMISC, GAUDIN, GAUDOUT subsystems
FIX:		Removal of the GDISP_LLD() macro
DEPRECATE:	Removal of the GDISP VMT
FEATURE:	Added SSD2119 GDISP driver
FEATURE:	Added GWIN_BUTTON_LAZY_RELEASE macro to disable cancel feature of buttons
FEATURE:	Implemented all four orientation modes for the ILI9320 GDISP driver
FIX:		Renamed every '__inline' macro to 'inline' for compiler compatibilities
FEATURE:	Supporting all standard functions in GDISP Nokia6610GE8 driver
FEATURE:	Added STMPE811 GINPUT driver
FEATURE:	Added gdispDrawPoly() and gdispFillConvexPoly()
FEATURE:	Added arrow button style to GWIN buttons
FEATURE:	Added the ability to specify a custom button drawing routine
FEATURE:	SSD1963 rework by username 'fred'
FEATURE:	Added Picture converter tool
FEATURE:	Added slider widget
FEATURE:	First MIPS32 (PIC32) board files contributed by user 'Dmytro'
FEATURE:	Added gwinDraw() routine
FEATURE:	Added GINPUT Dial support and driver using GADC
FEATURE:	Simplified assigning inputs to buttons and sliders
FIX:		Some fixes for the HD44780 TDISP driver by the user 'Frysk'
FEATURE:	Added ILI9481 by user 'Abhishek'
FEATURE:	Added enable/disable functions for widgets (Buttons)
FEATURE:	Added HX8347D driver by user 'Eddie'
FEATURE:	Added enhanced notepad demo by user 'Abhishek'
FEATURE:	Added GOS module (including sub modules such as GQUEUE)
FEATURE:	Added some functionalities to the TDISP module by user 'Frysk'


*** Release 1.5 ***
FEATURE:	GEVENT - for passing event structures from Sources to Listeners
FEATURE:	GTIMER - thread context based once-off and periodic timers.
FEATURE:	GINPUT - extensible, multiple device-type, input sub-system.
FEATURE:	GWIN - full button, console and graph support
FEATURE:	Numerous touch calibration improvements
FEATURE:	Win32 driver - now support gdisp & ginput mouse/touch/toggle
FEATURE:	Win32 driver - full gdisp orientation support
FEATURE:	ILI9320 GDISP driver
FEATURE:	Nokia6610 GDISP driver split in to GE8 and GE12 variants
FEATURE:	Many GDISP drivers changed to use a board interface definition
FEATURE:	GFX source restructure with new gfx.h include file.
DEPRECATE:	console deprecated - replaced with gwin functionality
DEPRECATE:	graph deprecated - replaced with gwin functionality
DEPRECATE:	touchscreen deprecated - replaced with ginput functionality
FEATURE:	Numerous documentation improvements
FEATURE:	Added a number of module demo and test programs
DEPRECATE:	Remove of XPT2046 since full compatibility with ADS7843


*** Release 1.4 ***
FIX:		Nokia 6610 fix
FEATURE:	New driver: Win32
FEATURE:	implementation of gdispFillArc()
FIX:		Hardware accelerate Arc routines
FIX:		Fix axis orientation for Arc routines
FEATURE:	new gdisp rounded box routines
FEATURE:	new gdispDrawStringBox()
FEATURE:	GWIN infrastructure
FEATURE:	now we fully support doxygen


*** Release 1.3 ***
FEATURE:	added FSMC for SSD1289 / F4
FEATURE:	added calibration storage interface
FIX:		bugfix in filling functions for SSD1289
FEATURE:	added point_t struct in gdisp.h
FEATURE:	added graph module


*** Release 1.2 ***
FIX:		orientation macros changed
FIX:		huge internal bugfix in orientation stuff (big thanks to Abhishek)
FEATURE:	added TOUCHPAD_XY_INVERTED macro
FIX:		struct cal   renamed to   struct cal_t
FIX:		SCREEN_WIDTH and SCREEN_HEIGHT renamed to GDISP_SCREEN_WIDTH and GDISP_SCREEN_HEIGHT
FIX:		struct TOUCHPAD_t   renamed to   struct TOUCHPADDriver_t
FIX:		struct GConsole   renamed to   struct GConsole_t
FIX:		lcdConsoleXXX()   functions have been renamed to   gfxConsoleXXX()
FEATURE:	FSMC for SSD1289 F2/F4


*** Release 1.1 ***
FIX:		removed gdisp and touchpad prefix of driver directories
UPDATE:		added SSD1963 driver
FIX:		fixed Validation, VMT driver, console and BitBlit
FEATURE:	added clipping support
FEATURE:	addad gdispDrawArc()
FEATURE:	added SSD1963 DMA support
FEATURE:	added touchpad interface for storing calibration values (#define TOUCHPAD_STORE_CALIBRATION)
CHANGE:		replaced every  GDISP_XXX  macro with  GDISP_XXX
CHANGE:		removed last digit of version number
<|MERGE_RESOLUTION|>--- conflicted
+++ resolved
@@ -31,13 +31,10 @@
 FEATURE:	Added transparent custom draws for GWIN containers and frame widgets
 FEATURE:	Added image custom draws for GWIN containers and frame widgets
 FEATURE:	Added GDRIVER infrastructure. Ported GDISP to use it.
-<<<<<<< HEAD
+FEATURE:	Added gdispDrawArcSectors() and gdispFillArcSectors().
 FEATURE:	Ported GINPUT MOUSE to GDRIVER infrastructure.
 FEATURE:	Mouse/Touch now support both pen and finger mode.
 DEPRECATE:	gwinAttachMouse() is now handled automaticly.
-=======
-FEATURE:	Added gdispDrawArcSectors() and gdispFillArcSectors().
->>>>>>> 3825cec8
 
 
 *** Release 2.1 ***
