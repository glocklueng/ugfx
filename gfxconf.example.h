/**
 * This file has a different license to the rest of the uGFX system.
 * You can copy, modify and distribute this file as you see fit.
 * You do not need to publish your source modifications to this file.
 * The only thing you are not permitted to do is to relicense it
 * under a different license.
 */

/**
 * Copy this file into your project directory and rename it as gfxconf.h
 * Edit your copy to turn on the uGFX features you want to use.
 * The values below are the defaults. You should delete anything
 * you are leaving as default.
 *
 * Please use spaces instead of tabs in this file.
 */

#ifndef _GFXCONF_H
#define _GFXCONF_H

/* The operating system to use. One of these must be defined - preferably in your Makefile */
//#define GFX_USE_OS_CHIBIOS                         TRUE
//#define GFX_USE_OS_WIN32                           TRUE
//#define GFX_USE_OS_LINUX                           TRUE
//#define GFX_USE_OS_OSX                             TRUE


///////////////////////////////////////////////////////////////////////////
// GDISP                                                                 //
///////////////////////////////////////////////////////////////////////////
#define GFX_USE_GDISP                                FALSE

#define GDISP_NEED_AUTOFLUSH                         FALSE
#define GDISP_NEED_TIMERFLUSH                        FALSE
#define GDISP_NEED_VALIDATION                        TRUE
#define GDISP_NEED_CLIP                              TRUE
#define GDISP_NEED_CIRCLE                            FALSE
#define GDISP_NEED_ELLIPSE                           FALSE
#define GDISP_NEED_ARC                               FALSE
#define GDISP_NEED_CONVEX_POLYGON                    FALSE
#define GDISP_NEED_SCROLL                            FALSE
#define GDISP_NEED_PIXELREAD                         FALSE
#define GDISP_NEED_CONTROL                           FALSE
#define GDISP_NEED_QUERY                             FALSE
#define GDISP_NEED_MULTITHREAD                       FALSE
#define GDISP_NEED_STREAMING                         FALSE
#define GDISP_NEED_TEXT                              FALSE
    #define GDISP_NEED_ANTIALIAS                     FALSE
    #define GDISP_NEED_UTF8                          FALSE
    #define GDISP_NEED_TEXT_KERNING                  FALSE
    #define GDISP_INCLUDE_FONT_UI1                   FALSE
    #define GDISP_INCLUDE_FONT_UI2                   FALSE
    #define GDISP_INCLUDE_FONT_LARGENUMBERS          FALSE
    #define GDISP_INCLUDE_FONT_DEJAVUSANS10          FALSE
    #define GDISP_INCLUDE_FONT_DEJAVUSANS12          FALSE
    #define GDISP_INCLUDE_FONT_DEJAVUSANS16          FALSE
    #define GDISP_INCLUDE_FONT_DEJAVUSANS24          FALSE
    #define GDISP_INCLUDE_FONT_DEJAVUSANS32          FALSE
    #define GDISP_INCLUDE_FONT_DEJAVUSANSBOLD12      FALSE
    #define GDISP_INCLUDE_FONT_FIXED_10X20           FALSE
    #define GDISP_INCLUDE_FONT_FIXED_7X14            FALSE
    #define GDISP_INCLUDE_FONT_FIXED_5X8             FALSE
    #define GDISP_INCLUDE_FONT_DEJAVUSANS12_AA       FALSE
    #define GDISP_INCLUDE_FONT_DEJAVUSANS16_AA       FALSE
    #define GDISP_INCLUDE_FONT_DEJAVUSANS24_AA       FALSE
    #define GDISP_INCLUDE_FONT_DEJAVUSANS32_AA       FALSE
    #define GDISP_INCLUDE_FONT_DEJAVUSANSBOLD12_AA   FALSE
    #define GDISP_INCLUDE_USER_FONTS                 FALSE

#define GDISP_NEED_IMAGE                             FALSE
    #define GDISP_NEED_IMAGE_NATIVE                  FALSE
    #define GDISP_NEED_IMAGE_GIF                     FALSE
    #define GDISP_NEED_IMAGE_BMP                     FALSE
        #define GDISP_NEED_IMAGE_BMP_1               FALSE
        #define GDISP_NEED_IMAGE_BMP_4               FALSE
        #define GDISP_NEED_IMAGE_BMP_4_RLE           FALSE
        #define GDISP_NEED_IMAGE_BMP_8               FALSE
        #define GDISP_NEED_IMAGE_BMP_8_RLE           FALSE
        #define GDISP_NEED_IMAGE_BMP_16              FALSE
        #define GDISP_NEED_IMAGE_BMP_24              FALSE
        #define GDISP_NEED_IMAGE_BMP_32              FALSE
    #define GDISP_NEED_IMAGE_JPG                     FALSE
    #define GDISP_NEED_IMAGE_PNG                     FALSE
    #define GDISP_NEED_IMAGE_ACCOUNTING              FALSE

#define GDISP_NEED_STARTUP_LOGO                      TRUE

#define GDISP_DEFAULT_ORIENTATION                    GDISP_ROTATE_LANDSCAPE
#define GDISP_LINEBUF_SIZE                           128

#define GDISP_TOTAL_DISPLAYS                         1
    #if GDISP_TOTAL_DISPLAYS > 1
        #define GDISP_HARDWARE_STREAM_WRITE          FALSE
        #define GDISP_HARDWARE_STREAM_READ           FALSE
        #define GDISP_HARDWARE_STREAM_POS            FALSE
        #define GDISP_HARDWARE_DRAWPIXEL             FALSE
        #define GDISP_HARDWARE_CLEARS                FALSE
        #define GDISP_HARDWARE_FILLS                 FALSE
        #define GDISP_HARDWARE_BITFILLS              FALSE
        #define GDISP_HARDWARE_SCROLL                FALSE
        #define GDISP_HARDWARE_PIXELREAD             FALSE
        #define GDISP_HARDWARE_CONTROL               FALSE
        #define GDISP_HARDWARE_QUERY                 FALSE
        #define GDISP_HARDWARE_CLIP                  FALSE
    #endif

#define GDISP_TOTAL_CONTROLLERS                      1
    #if GDISP_TOTAL_CONTROLLERS > 1
        #define GDISP_CONTROLLER_LIST                GDISPVMT_Win32, GDISPVMT_Win32
        #define GDISP_CONTROLLER_DISPLAYS            1, 1
        #define GDISP_PIXELFORMAT                    GDISP_PIXELFORMAT_RGB888
    #endif

#define GDISP_USE_GFXNET                             FALSE
    #define GDISP_GFXNET_PORT                        13001
    #define GDISP_GFXNET_CUSTOM_LWIP_STARTUP         FALSE
    #define GDISP_DONT_WAIT_FOR_NET_DISPLAY          FALSE
    #define GDISP_GFXNET_UNSAFE_SOCKETS              FALSE


///////////////////////////////////////////////////////////////////////////
// GWIN                                                                  //
///////////////////////////////////////////////////////////////////////////
#define GFX_USE_GWIN                                 FALSE

#define GWIN_NEED_WINDOWMANAGER                      FALSE

#define GWIN_NEED_CONSOLE                            FALSE
    #define GWIN_CONSOLE_USE_HISTORY                 FALSE
        #define GWIN_CONSOLE_HISTORY_AVERAGING       FALSE
        #define GWIN_CONSOLE_HISTORY_ATCREATE        FALSE
    #define GWIN_CONSOLE_ESCSEQ                      FALSE
	#define GWIN_CONSOLE_USE_BASESTREAM              FALSE
    #define GWIN_CONSOLE_USE_FLOAT                   FALSE
#define GWIN_NEED_GRAPH                              FALSE
#define GWIN_NEED_WIDGET                             FALSE
    #define GWIN_NEED_HIERARCHY                      FALSE
    #define GWIN_NEED_LABEL                          FALSE
        #define GWIN_LABEL_ATTRIBUTE                 FALSE
    #define GWIN_NEED_BUTTON                         FALSE
        #define GWIN_BUTTON_LAZY_RELEASE             FALSE
    #define GWIN_NEED_SLIDER                         FALSE
    #define GWIN_NEED_CHECKBOX                       FALSE
    #define GWIN_NEED_IMAGE                          FALSE
        #define GWIN_NEED_IMAGE_ANIMATION            FALSE
    #define GWIN_NEED_RADIO                          FALSE
    #define GWIN_NEED_LIST                           FALSE
        #define GWIN_NEED_LIST_IMAGES                FALSE
    #define GWIN_NEED_PROGRESSBAR                    FALSE
    #define GWIN_NEED_FRAME                          FALSE
<<<<<<< HEAD
=======
	#define GWIN_FLAT_STYLING                        FALSE
>>>>>>> 763fd061


///////////////////////////////////////////////////////////////////////////
// GEVENT                                                                //
///////////////////////////////////////////////////////////////////////////
#define GFX_USE_GEVENT                               FALSE

#define GEVENT_ASSERT_NO_RESOURCE                    FALSE
#define GEVENT_MAXIMUM_SIZE                          32
#define GEVENT_MAX_SOURCE_LISTENERS                  32


///////////////////////////////////////////////////////////////////////////
// GTIMER                                                                //
///////////////////////////////////////////////////////////////////////////
#define GFX_USE_GTIMER                               FALSE

#define GTIMER_THREAD_PRIORITY                       HIGH_PRIORITY
#define GTIMER_THREAD_WORKAREA_SIZE                  2048


///////////////////////////////////////////////////////////////////////////
// GQUEUE                                                                //
///////////////////////////////////////////////////////////////////////////
#define GFX_USE_GQUEUE                               FALSE

#define GQUEUE_NEED_ASYNC                            FALSE
#define GQUEUE_NEED_GSYNC                            FALSE
#define GQUEUE_NEED_FSYNC                            FALSE
#define GQUEUE_NEED_BUFFERS                          FALSE

///////////////////////////////////////////////////////////////////////////
// GINPUT                                                                //
///////////////////////////////////////////////////////////////////////////
#define GFX_USE_GINPUT                               FALSE

#define GINPUT_NEED_MOUSE                            FALSE
#define GINPUT_NEED_KEYBOARD                         FALSE
#define GINPUT_NEED_TOGGLE                           FALSE
#define GINPUT_NEED_DIAL                             FALSE


///////////////////////////////////////////////////////////////////////////
// GFILE                                                                 //
///////////////////////////////////////////////////////////////////////////
#define GFX_USE_GFILE                                FALSE

#define GFILE_NEED_PRINTG                            FALSE
#define GFILE_NEED_SCANG                             FALSE
#define GFILE_NEED_STRINGS                           FALSE
#define GFILE_NEED_STDIO                             FALSE
    #define GFILE_ALLOW_FLOATS                       FALSE
    #define GFILE_ALLOW_DEVICESPECIFIC               FALSE
    #define GFILE_MAX_GFILES                         3

#define GFILE_NEED_MEMFS                             FALSE
#define GFILE_NEED_ROMFS                             FALSE
#define GFILE_NEED_RAMFS                             FALSE
#define GFILE_NEED_FATFS                             FALSE
#define GFILE_NEED_NATIVEFS                          FALSE
#define GFILE_NEED_CHBIOSFS                          FALSE


///////////////////////////////////////////////////////////////////////////
// GADC                                                                  //
///////////////////////////////////////////////////////////////////////////
#define GFX_USE_GADC                                 FALSE

#define GADC_MAX_LOWSPEED_DEVICES                    4


///////////////////////////////////////////////////////////////////////////
// GAUDIO                                                                //
///////////////////////////////////////////////////////////////////////////
#define GFX_USE_GAUDIO                               FALSE
    #define GAUDIO_NEED_PLAY                         FALSE
    #define GAUDIO_NEED_RECORD                       FALSE


///////////////////////////////////////////////////////////////////////////
// GMISC                                                                 //
///////////////////////////////////////////////////////////////////////////
#define GFX_USE_GMISC                                FALSE

#define GMISC_NEED_ARRAYOPS                          FALSE
#define GMISC_NEED_FASTTRIG                          FALSE
#define GMISC_NEED_FIXEDTRIG                         FALSE
#define GMISC_NEED_INVSQRT                           FALSE
    #define GMISC_INVSQRT_MIXED_ENDIAN               FALSE
    #define GMISC_INVSQRT_REAL_SLOW                  FALSE


#endif /* _GFXCONF_H */<|MERGE_RESOLUTION|>--- conflicted
+++ resolved
@@ -148,10 +148,7 @@
         #define GWIN_NEED_LIST_IMAGES                FALSE
     #define GWIN_NEED_PROGRESSBAR                    FALSE
     #define GWIN_NEED_FRAME                          FALSE
-<<<<<<< HEAD
-=======
 	#define GWIN_FLAT_STYLING                        FALSE
->>>>>>> 763fd061
 
 
 ///////////////////////////////////////////////////////////////////////////
