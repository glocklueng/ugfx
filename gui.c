#include "gui.h"

static struct guiNode_t *firstGUI = NULL;

static uint8_t addElement(struct guiNode_t *newNode) {
	struct guiNode_t *new;

	if(firstGUI == NULL) {
		firstGUI = chHeapAlloc(NULL, sizeof(struct guiNode_t));
		if(firstGUI == NULL)
			return 0;

		*firstGUI = *newNode;
		firstGUI->next = NULL;
	} else {
		new = firstGUI;
		while(new->next != NULL)
			new = new->next;

		new->next = chHeapAlloc(NULL, sizeof(struct guiNode_t));
		if(new->next == NULL)
			return 0;

		new = new->next;
		*new = *newNode;
		new->next = NULL;
	}

	return 1;
}

static uint8_t deleteElement(char *label) {
	struct guiNode_t *pointer, *pointer1;

	if(firstGUI != NULL) {
		if(strcmp(firstGUI->label, label) == 0) {
			pointer = firstGUI->next;
			chHeapFree(firstGUI);
			firstGUI = pointer;
		} else {
			pointer = firstGUI;

			while(pointer->next != NULL) {
				pointer1 = pointer->next;

				if(strcmp(firstGUI->label, label) == 0) {
					pointer->next = pointer1->next;
					chHeapFree(pointer1);
					break;
				}

				pointer = pointer1;

			}
		}

		return 1; // successful
	}

	return 0;	// not successful
}

void guiPrintElements(BaseSequentialStream *chp) {
	struct guiNode_t *pointer = firstGUI;

	chprintf(chp, "\r\n\nguiNodes:\r\n\n");

	while(pointer != NULL) {
		chprintf(chp, "x0:      %d\r\n", pointer->x0);
		chprintf(chp, "y0:      %d\r\n", pointer->y0);
		chprintf(chp, "x1:      %d\r\n", pointer->x1);
		chprintf(chp, "y1:      %d\r\n", pointer->y1);
		chprintf(chp, "label:    %s\r\n", pointer->label);
		chprintf(chp, "active:  %d\r\n", *(pointer->active));
		chprintf(chp, "state:   %d\r\n", *(pointer->state));
		chprintf(chp, "*next:   0x%x\r\n", pointer->next);
		chprintf(chp, "\r\n\n");
		pointer = pointer->next;
	}
}

static void guiThread(const uint16_t interval) {
	uint16_t x, y;
	struct guiNode_t *node;

	chRegSetThreadName("GUI");

	while(TRUE) {
		for(node = firstGUI; node; node = node->next) {
			// check if GUI element is active
			if(*(node->active) == active) {
				x = tpReadX();
				y = tpReadY();

				// we got a button
				if(node->type == button) {
					if(x >= node->x0 && x <= node->x1 && y >= node->y0 && y <= node->y1)
						*(node->state) = 1;
					else
						*(node->state) = 0;
				} else {
					*(node->state) = 0;
				}

				// we got a slider
				if(node->type == slider) {

				}

				// we got a wheel
				if(node->type == wheel) {

				}

				// we got a keymatrix
				if(node->type == keymatrix) {

				}
			}
		}
		
		chThdSleepMilliseconds(interval);
	}
}

Thread *guiInit(uint16_t interval, tprio_t priority) {
	Thread *tp = NULL;

<<<<<<< HEAD
Thread *guiDrawButton(uint16_t x0, uint16_t y0, uint16_t x1, uint16_t y1, unsigned char *str, font_t font, uint16_t fontColor, uint16_t buttonColor, uint16_t interval, uint8_t *state) {
	struct button_t *button;
	Thread *tp = NULL;
=======
	tp = chThdCreateFromHeap(NULL, THD_WA_SIZE(512), priority, guiThread, interval);
>>>>>>> 3a5be9c6

	return tp;
}

<<<<<<< HEAD
	lcdDrawRectString(x0, y0, x1, y1, str, font, fontColor, buttonColor);
	tp = chThdCreateFromHeap(NULL, THD_WA_SIZE(64), NORMALPRIO, buttonThread, button);
=======
uint8_t guiDeleteElement(char *label) {
	return deleteElement(label);
}

uint8_t guiDrawButton(uint16_t x0, uint16_t y0, uint16_t x1, uint16_t y1, char *str, uint16_t fontColor, uint16_t buttonColor, uint16_t shadow, char *label, uint8_t *active, uint8_t *state) {
	struct guiNode_t *newNode;
	uint16_t i;

	newNode = chHeapAlloc(NULL, sizeof(struct guiNode_t));
	if(newNode == NULL)
		return 0;
	
	newNode->type = button;
	newNode->label = label;
	newNode->x0 = x0;
	newNode->y0 = y0;
	newNode->x1 = x1;
	newNode->y1 = y1;
	newNode->label = str;
	newNode->active = active;
	newNode->state = state;	

	if(addElement(newNode) != 1)
		return 0;
	
	lcdDrawRectString(x0, y0, x1, y1, str, fontColor, buttonColor);
>>>>>>> 3a5be9c6

	if(shadow != 0) {
		for(i = 0; i < shadow; i++) {
			lcdDrawLine(x0+shadow, y1+i, x1+shadow-1, y1+i, Black);
			lcdDrawLine(x1+i, y0+shadow, x1+i, y1+shadow-1, Black);
		}
	}

	chHeapFree(newNode);

	return 1;
}

uint8_t guiDrawSlider(uint16_t x0, uint16_t y0, uint16_t x1, uint16_t y1, uint8_t orientation, uint16_t frameColor, uint16_t bkColor, uint16_t valueColor, char *label, uint8_t *active, uint8_t *value) {
	struct guiNode_t *newNode;

	newNode = chHeapAlloc(NULL, sizeof(struct guiNode_t));
	if(newNode == NULL)
		return 0;

	newNode->type = slider;
	newNode->type = label;
	newNode->x0 = x0;
	newNode->y0 = y0;
	newNode->x1 = x1;
	newNode->y1 = y1;
	newNode->state = value;
	newNode->active = active;
	newNode->orientation = orientation;

	if(addElement(newNode) != 1)
		return 0;

	// lcdDraw functions

	chHeapFree(newNode);

	return 1;
}

uint8_t guiDrawWheel(uint16_t x0, uint16_t y0, uint16_t radius1, uint16_t radius2, uint16_t bkColor, uint16_t valueColor, char *label, uint8_t *active, uint8_t *value) {
	struct guiNode_t *newNode;

	newNode = chHeapAlloc(NULL, sizeof(struct guiNode_t));
	if(newNode == NULL)
		return 0;

	newNode->type = wheel;
	newNode->label = label;
	newNode->x0 = x0;
	newNode->y0 = y0;
	newNode->r1 = radius1;
	newNode->r2 = radius2;
	newNode->active = active;
	newNode->state = value;

	if(addElement(newNode) != 1)
		return 0;

	// lcdDraw functions

	chHeapFree(newNode);

	return 1;
}
<|MERGE_RESOLUTION|>--- conflicted
+++ resolved
@@ -126,26 +126,16 @@
 Thread *guiInit(uint16_t interval, tprio_t priority) {
 	Thread *tp = NULL;
 
-<<<<<<< HEAD
-Thread *guiDrawButton(uint16_t x0, uint16_t y0, uint16_t x1, uint16_t y1, unsigned char *str, font_t font, uint16_t fontColor, uint16_t buttonColor, uint16_t interval, uint8_t *state) {
-	struct button_t *button;
-	Thread *tp = NULL;
-=======
 	tp = chThdCreateFromHeap(NULL, THD_WA_SIZE(512), priority, guiThread, interval);
->>>>>>> 3a5be9c6
 
 	return tp;
 }
 
-<<<<<<< HEAD
-	lcdDrawRectString(x0, y0, x1, y1, str, font, fontColor, buttonColor);
-	tp = chThdCreateFromHeap(NULL, THD_WA_SIZE(64), NORMALPRIO, buttonThread, button);
-=======
 uint8_t guiDeleteElement(char *label) {
 	return deleteElement(label);
 }
 
-uint8_t guiDrawButton(uint16_t x0, uint16_t y0, uint16_t x1, uint16_t y1, char *str, uint16_t fontColor, uint16_t buttonColor, uint16_t shadow, char *label, uint8_t *active, uint8_t *state) {
+uint8_t guiDrawButton(uint16_t x0, uint16_t y0, uint16_t x1, uint16_t y1, char *str, font_t font, uint16_t fontColor, uint16_t buttonColor, uint16_t shadow, char *label, uint8_t *active, uint8_t *state) {
 	struct guiNode_t *newNode;
 	uint16_t i;
 
@@ -166,8 +156,7 @@
 	if(addElement(newNode) != 1)
 		return 0;
 	
-	lcdDrawRectString(x0, y0, x1, y1, str, fontColor, buttonColor);
->>>>>>> 3a5be9c6
+	lcdDrawRectString(x0, y0, x1, y1, str, font, fontColor, buttonColor);
 
 	if(shadow != 0) {
 		for(i = 0; i < shadow; i++) {
