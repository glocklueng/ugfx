<<<<<<< HEAD
/*
 * This file is subject to the terms of the GFX License. If a copy of
 * the license was not distributed with this file, you can obtain one at:
 *
 *              http://chibios-gfx.com/license.html
 */
=======
/*
 * This file is subject to the terms of the GFX License. If a copy of
 * the license was not distributed with this file, you can obtain one at:
 *
 *              http://chibios-gfx.com/license.html
 */
>>>>>>> d8db148a

/**
 * @file    include/gaudin/options.h
 * @brief   GAUDIN - Audio Input subsystem options header file.
 *
 * @addtogroup GAUDIN
 * @{
 */

#ifndef _GAUDIN_OPTIONS_H
#define _GAUDIN_OPTIONS_H

/**
 * @name    GAUDIN Functionality to be included
 * @{
 */
/**
 * @}
 *
 * @name    GAUDIN Optional Sizing Parameters
 * @{
 */
/** @} */

#endif /* _GAUDIN_OPTIONS_H */
/** @} */
<|MERGE_RESOLUTION|>--- conflicted
+++ resolved
@@ -1,41 +1,32 @@
-<<<<<<< HEAD
 /*
  * This file is subject to the terms of the GFX License. If a copy of
  * the license was not distributed with this file, you can obtain one at:
  *
  *              http://chibios-gfx.com/license.html
  */
-=======
-/*
- * This file is subject to the terms of the GFX License. If a copy of
- * the license was not distributed with this file, you can obtain one at:
- *
- *              http://chibios-gfx.com/license.html
- */
->>>>>>> d8db148a
-
-/**
- * @file    include/gaudin/options.h
- * @brief   GAUDIN - Audio Input subsystem options header file.
- *
- * @addtogroup GAUDIN
- * @{
- */
-
-#ifndef _GAUDIN_OPTIONS_H
-#define _GAUDIN_OPTIONS_H
-
-/**
- * @name    GAUDIN Functionality to be included
- * @{
- */
-/**
- * @}
- *
- * @name    GAUDIN Optional Sizing Parameters
- * @{
- */
-/** @} */
-
-#endif /* _GAUDIN_OPTIONS_H */
-/** @} */
+
+/**
+ * @file    include/gaudin/options.h
+ * @brief   GAUDIN - Audio Input subsystem options header file.
+ *
+ * @addtogroup GAUDIN
+ * @{
+ */
+
+#ifndef _GAUDIN_OPTIONS_H
+#define _GAUDIN_OPTIONS_H
+
+/**
+ * @name    GAUDIN Functionality to be included
+ * @{
+ */
+/**
+ * @}
+ *
+ * @name    GAUDIN Optional Sizing Parameters
+ * @{
+ */
+/** @} */
+
+#endif /* _GAUDIN_OPTIONS_H */
+/** @} */