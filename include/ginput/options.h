--- conflicted
+++ resolved
@@ -1,123 +1,114 @@
-<<<<<<< HEAD
 /*
  * This file is subject to the terms of the GFX License. If a copy of
  * the license was not distributed with this file, you can obtain one at:
  *
  *              http://chibios-gfx.com/license.html
  */
-=======
-/*
- * This file is subject to the terms of the GFX License. If a copy of
- * the license was not distributed with this file, you can obtain one at:
- *
- *              http://chibios-gfx.com/license.html
- */
->>>>>>> d8db148a
-
-/**
- * @file    include/ginput/options.h
- * @brief   GINPUT sub-system options header file.
- *
- * @addtogroup GINPUT
- * @{
- */
-
-#ifndef _GINPUT_OPTIONS_H
-#define _GINPUT_OPTIONS_H
-
-/**
- * @name    GINPUT Functionality to be included
- * @{
- */
-	/**
-	 * @brief   Should mouse/touch functions be included.
-	 * @details	Defaults to FALSE
-	 * @note	Also add the a mouse/touch hardware driver to your makefile.
-	 * 			Eg.
-	 * 				include $(GFXLIB)/drivers/ginput/touch/MCU/ginput_lld.mk
-	 */
-	#ifndef GINPUT_NEED_MOUSE
-		#define GINPUT_NEED_MOUSE		FALSE
-	#endif
-	/**
-	 * @brief   Should keyboard functions be included.
-	 * @details	Defaults to FALSE
-	 * @note	Also add the a keyboard hardware driver to your makefile.
-	 * 			Eg.
-	 * 				include $(GFXLIB)/drivers/ginput/keyboard/XXXX/ginput_lld.mk
-	 */
-	#ifndef GINPUT_NEED_KEYBOARD
-		#define GINPUT_NEED_KEYBOARD	FALSE
-	#endif
-	/**
-	 * @brief   Should hardware toggle/switch/button functions be included.
-	 * @details	Defaults to FALSE
-	 * @note	Also add the a toggle hardware driver to your makefile.
-	 * 			Eg.
-	 * 				include $(GFXLIB)/drivers/ginput/toggle/Pal/ginput_lld.mk
-	 */
-	#ifndef GINPUT_NEED_TOGGLE
-		#define GINPUT_NEED_TOGGLE		FALSE
-	#endif
-	/**
-	 * @brief   Should analog dial functions be included.
-	 * @details	Defaults to FALSE
-	 * @note	Also add the a dial hardware driver to your makefile.
-	 * 			Eg.
-	 * 				include $(GFXLIB)/drivers/ginput/dial/analog/ginput_lld.mk
-	 */
-	#ifndef GINPUT_NEED_DIAL
-		#define GINPUT_NEED_DIAL		FALSE
-	#endif
-/**
- * @}
- *
- * @name    GINPUT Optional Sizing Parameters
- * @{
- */
-/**
- * @}
- *
- * @name    GINPUT Optional Low Level Driver Defines
- * @{
- */
-	/**
-	 * @brief   Use a custom board definition for the mouse/touch driver even if a board definition exists.
-	 * @details	Defaults to FALSE
-	 * @details	If TRUE, add ginput_lld_mouse_board.h to your project directory and customise it.
-	 * @note	Not all GINPUT mouse/touch low level drivers use board definition files.
-	 */
-	#ifndef GINPUT_MOUSE_USE_CUSTOM_BOARD
-		#define GINPUT_MOUSE_USE_CUSTOM_BOARD		FALSE
-	#endif
-	/**
-	 * @brief   Use a custom board definition for the keyboard driver even if a board definition exists.
-	 * @details	Defaults to FALSE
-	 * @details	If TRUE, add ginput_lld_keyboard_board.h to your project directory and customise it.
-	 * @note	Not all GINPUT keyboard low level drivers use board definition files.
-	 */
-	#ifndef GINPUT_KEYBOARD_USE_CUSTOM_BOARD
-		#define GINPUT_KEYBOARD_USE_CUSTOM_BOARD	FALSE
-	#endif
-	/**
-	 * @brief   Use a custom board definition for the toggle driver even if a board definition exists.
-	 * @details	Defaults to FALSE
-	 * @details	If TRUE, add ginput_lld_toggle_board.h to your project directory and customise it.
-	 * @note	Not all GINPUT toggle low level drivers use board definition files.
-	 */
-	#ifndef GINPUT_TOGGLE_USE_CUSTOM_BOARD
-		#define GINPUT_TOGGLE_USE_CUSTOM_BOARD		FALSE
-	#endif
-	/**
-	 * @brief   Use a custom board definition for the dial driver even if a board definition exists.
-	 * @details	Defaults to FALSE
-	 * @details	If TRUE, add ginput_lld_dial_board.h to your project directory and customise it.
-	 * @note	Not all GINPUT dial low level drivers use board definition files.
-	 */
-	#ifndef GINPUT_DIAL_USE_CUSTOM_BOARD
-		#define GINPUT_DIAL_USE_CUSTOM_BOARD		FALSE
-	#endif
-/** @} */
-
-#endif /* _GINPUT_OPTIONS_H */
-/** @} */
+
+/**
+ * @file    include/ginput/options.h
+ * @brief   GINPUT sub-system options header file.
+ *
+ * @addtogroup GINPUT
+ * @{
+ */
+
+#ifndef _GINPUT_OPTIONS_H
+#define _GINPUT_OPTIONS_H
+
+/**
+ * @name    GINPUT Functionality to be included
+ * @{
+ */
+	/**
+	 * @brief   Should mouse/touch functions be included.
+	 * @details	Defaults to FALSE
+	 * @note	Also add the a mouse/touch hardware driver to your makefile.
+	 * 			Eg.
+	 * 				include $(GFXLIB)/drivers/ginput/touch/MCU/ginput_lld.mk
+	 */
+	#ifndef GINPUT_NEED_MOUSE
+		#define GINPUT_NEED_MOUSE		FALSE
+	#endif
+	/**
+	 * @brief   Should keyboard functions be included.
+	 * @details	Defaults to FALSE
+	 * @note	Also add the a keyboard hardware driver to your makefile.
+	 * 			Eg.
+	 * 				include $(GFXLIB)/drivers/ginput/keyboard/XXXX/ginput_lld.mk
+	 */
+	#ifndef GINPUT_NEED_KEYBOARD
+		#define GINPUT_NEED_KEYBOARD	FALSE
+	#endif
+	/**
+	 * @brief   Should hardware toggle/switch/button functions be included.
+	 * @details	Defaults to FALSE
+	 * @note	Also add the a toggle hardware driver to your makefile.
+	 * 			Eg.
+	 * 				include $(GFXLIB)/drivers/ginput/toggle/Pal/ginput_lld.mk
+	 */
+	#ifndef GINPUT_NEED_TOGGLE
+		#define GINPUT_NEED_TOGGLE		FALSE
+	#endif
+	/**
+	 * @brief   Should analog dial functions be included.
+	 * @details	Defaults to FALSE
+	 * @note	Also add the a dial hardware driver to your makefile.
+	 * 			Eg.
+	 * 				include $(GFXLIB)/drivers/ginput/dial/analog/ginput_lld.mk
+	 */
+	#ifndef GINPUT_NEED_DIAL
+		#define GINPUT_NEED_DIAL		FALSE
+	#endif
+/**
+ * @}
+ *
+ * @name    GINPUT Optional Sizing Parameters
+ * @{
+ */
+/**
+ * @}
+ *
+ * @name    GINPUT Optional Low Level Driver Defines
+ * @{
+ */
+	/**
+	 * @brief   Use a custom board definition for the mouse/touch driver even if a board definition exists.
+	 * @details	Defaults to FALSE
+	 * @details	If TRUE, add ginput_lld_mouse_board.h to your project directory and customise it.
+	 * @note	Not all GINPUT mouse/touch low level drivers use board definition files.
+	 */
+	#ifndef GINPUT_MOUSE_USE_CUSTOM_BOARD
+		#define GINPUT_MOUSE_USE_CUSTOM_BOARD		FALSE
+	#endif
+	/**
+	 * @brief   Use a custom board definition for the keyboard driver even if a board definition exists.
+	 * @details	Defaults to FALSE
+	 * @details	If TRUE, add ginput_lld_keyboard_board.h to your project directory and customise it.
+	 * @note	Not all GINPUT keyboard low level drivers use board definition files.
+	 */
+	#ifndef GINPUT_KEYBOARD_USE_CUSTOM_BOARD
+		#define GINPUT_KEYBOARD_USE_CUSTOM_BOARD	FALSE
+	#endif
+	/**
+	 * @brief   Use a custom board definition for the toggle driver even if a board definition exists.
+	 * @details	Defaults to FALSE
+	 * @details	If TRUE, add ginput_lld_toggle_board.h to your project directory and customise it.
+	 * @note	Not all GINPUT toggle low level drivers use board definition files.
+	 */
+	#ifndef GINPUT_TOGGLE_USE_CUSTOM_BOARD
+		#define GINPUT_TOGGLE_USE_CUSTOM_BOARD		FALSE
+	#endif
+	/**
+	 * @brief   Use a custom board definition for the dial driver even if a board definition exists.
+	 * @details	Defaults to FALSE
+	 * @details	If TRUE, add ginput_lld_dial_board.h to your project directory and customise it.
+	 * @note	Not all GINPUT dial low level drivers use board definition files.
+	 */
+	#ifndef GINPUT_DIAL_USE_CUSTOM_BOARD
+		#define GINPUT_DIAL_USE_CUSTOM_BOARD		FALSE
+	#endif
+/** @} */
+
+#endif /* _GINPUT_OPTIONS_H */
+/** @} */