--- conflicted
+++ resolved
@@ -12,12 +12,9 @@
 FEATURE:	Added gwinGetColor() and gwinGetBgColor()
 FEATURE:	Console does now have an optional buffer (GWIN_CONSOLE_USE_HISTORY)
 FEATURE:	Added smooth scrolling to list widget
-<<<<<<< HEAD
+FEATURE:	Increased performance of gwinListAddItem()
 FEATURE:	Added FreeRTOS port
-=======
-FEATURE:	Increased performance of gwinListAddItem()
 FEATURE:	Added gfxDeinit()
->>>>>>> d869d9b3
 
 
 *** changes after 1.9 ***
