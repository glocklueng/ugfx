--- conflicted
+++ resolved
@@ -1,63 +1,54 @@
-<<<<<<< HEAD
 /*
  * This file is subject to the terms of the GFX License. If a copy of
  * the license was not distributed with this file, you can obtain one at:
  *
  *              http://chibios-gfx.com/license.html
  */
-=======
-/*
- * This file is subject to the terms of the GFX License. If a copy of
- * the license was not distributed with this file, you can obtain one at:
- *
- *              http://chibios-gfx.com/license.html
- */
->>>>>>> d8db148a
-
-#ifndef GE8_H
-#define GE8_H
-
-// *****************************************************************************
-// Include file for Epson S1D15G00 LCD Controller (GE8)
-//
-// Author: James P Lynch August 30, 2007
-// Modified for GDISP: Andrew Hannam August 2, 2012
-//
-// *****************************************************************************
-
-#define DISON		0xAF // Display on
-#define DISOFF		0xAE // Display off
-#define DISNOR		0xA6 // Normal display
-#define DISINV		0xA7 // Inverse display
-#define COMSCN		0xBB // Common scan direction
-#define DISCTL		0xCA // Display control
-#define SLPIN		0x95 // Sleep in
-#define SLPOUT		0x94 // Sleep out
-#define PASET		0x75 // Page address set
-#define CASET		0x15 // Column address set
-#define DATCTL		0xBC // Data scan direction, etc.
-#define RGBSET8		0xCE // 256-color position set
-#define RAMWR		0x5C // Writing to memory
-#define RAMRD		0x5D // Reading from memory
-#define PTLIN		0xA8 // Partial display in
-#define PTLOUT		0xA9 // Partial display out
-#define RMWIN		0xE0 // Read and modify write
-#define RMWOUT		0xEE // End
-#define ASCSET		0xAA // Area scroll set
-#define SCSTART		0xAB // Scroll start set
-#define OSCON		0xD1 // Internal oscillation on
-#define OSCOFF		0xD2 // Internal oscillation off
-#define PWRCTR		0x20 // Power control
-#define VOLCTR		0x81 // Electronic volume control
-#define VOLUP		0xD6 // Increment electronic control by 1
-#define VOLDOWN		0xD7 // Decrement electronic control by 1
-#define TMPGRD		0x82 // Temperature gradient set
-#define EPCTIN		0xCD // Control EEPROM
-#define EPCOUT		0xCC // Cancel EEPROM control
-#define EPMWR		0xFC // Write into EEPROM
-#define EPMRD		0xFD // Read from EEPROM
-#define EPSRRD1		0x7C // Read register 1
-#define EPSRRD2		0x7D // Read register 2
-#define NOP			0x25 // NOP instruction
-
-#endif /* GE8_H */
+
+#ifndef GE8_H
+#define GE8_H
+
+// *****************************************************************************
+// Include file for Epson S1D15G00 LCD Controller (GE8)
+//
+// Author: James P Lynch August 30, 2007
+// Modified for GDISP: Andrew Hannam August 2, 2012
+//
+// *****************************************************************************
+
+#define DISON		0xAF // Display on
+#define DISOFF		0xAE // Display off
+#define DISNOR		0xA6 // Normal display
+#define DISINV		0xA7 // Inverse display
+#define COMSCN		0xBB // Common scan direction
+#define DISCTL		0xCA // Display control
+#define SLPIN		0x95 // Sleep in
+#define SLPOUT		0x94 // Sleep out
+#define PASET		0x75 // Page address set
+#define CASET		0x15 // Column address set
+#define DATCTL		0xBC // Data scan direction, etc.
+#define RGBSET8		0xCE // 256-color position set
+#define RAMWR		0x5C // Writing to memory
+#define RAMRD		0x5D // Reading from memory
+#define PTLIN		0xA8 // Partial display in
+#define PTLOUT		0xA9 // Partial display out
+#define RMWIN		0xE0 // Read and modify write
+#define RMWOUT		0xEE // End
+#define ASCSET		0xAA // Area scroll set
+#define SCSTART		0xAB // Scroll start set
+#define OSCON		0xD1 // Internal oscillation on
+#define OSCOFF		0xD2 // Internal oscillation off
+#define PWRCTR		0x20 // Power control
+#define VOLCTR		0x81 // Electronic volume control
+#define VOLUP		0xD6 // Increment electronic control by 1
+#define VOLDOWN		0xD7 // Decrement electronic control by 1
+#define TMPGRD		0x82 // Temperature gradient set
+#define EPCTIN		0xCD // Control EEPROM
+#define EPCOUT		0xCC // Cancel EEPROM control
+#define EPMWR		0xFC // Write into EEPROM
+#define EPMRD		0xFD // Read from EEPROM
+#define EPSRRD1		0x7C // Read register 1
+#define EPSRRD2		0x7D // Read register 2
+#define NOP			0x25 // NOP instruction
+
+#endif /* GE8_H */