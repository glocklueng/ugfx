<<<<<<< HEAD
/*
 * This file is subject to the terms of the GFX License. If a copy of
 * the license was not distributed with this file, you can obtain one at:
 *
 *              http://chibios-gfx.com/license.html
 */
=======
/*
 * This file is subject to the terms of the GFX License. If a copy of
 * the license was not distributed with this file, you can obtain one at:
 *
 *              http://chibios-gfx.com/license.html
 */
>>>>>>> d8db148a

#ifndef GE12_H
#define GE12_H

// *************************************************************************************
// LCD Include File for Philips PCF8833 STN RGB- 132x132x3 Driver (GE12)
//
// Taken from Philips data sheet Feb 14, 2003
// *************************************************************************************

// Philips PCF8833 LCD controller command codes
#define NOP			0x00 // nop
#define SWRESET		0x01 // software reset
#define BSTROFF		0x02 // booster voltage OFF
#define BSTRON		0x03 // booster voltage ON
#define RDDIDIF		0x04 // read display identification
#define RDDST		0x09 // read display status
#define SLEEPIN		0x10 // sleep in
#define SLEEPOUT	0x11 // sleep out
#define PTLON		0x12 // partial display mode
#define NORON		0x13 // display normal mode
#define INVOFF		0x20 // inversion OFF
#define INVON		0x21 // inversion ON
#define DALO		0x22 // all pixel OFF
#define DAL			0x23 // all pixel ON
#define SETCON		0x25 // write contrast
#define DISPOFF		0x28 // display OFF
#define DISPON		0x29 // display ON
#define CASET		0x2A // column address set
#define PASET		0x2B // page address set
#define RAMWR		0x2C // memory write
#define RGBSET		0x2D // colour set
#define PTLAR		0x30 // partial area
#define VSCRDEF		0x33 // vertical scrolling definition
#define TEOFF		0x34 // test mode
#define TEON		0x35 // test mode
#define MADCTL		0x36 // memory access control
#define SEP			0x37 // vertical scrolling start address
#define IDMOFF		0x38 // idle mode OFF
#define IDMON		0x39 // idle mode ON
#define COLMOD		0x3A // interface pixel format
#define SETVOP		0xB0 // set Vop
#define BRS			0xB4 // bottom row swap
#define TRS			0xB6 // top row swap
#define DISCTR		0xB9 // display control
#define DOR			0xBA // data order
#define TCDFE		0xBD // enable/disable DF temperature compensation
#define TCVOPE		0xBF // enable/disable Vop temp comp
#define EC			0xC0 // internal or external oscillator
#define SETMUL		0xC2 // set multiplication factor
#define TCVOPAB		0xC3 // set TCVOP slopes A and B
#define TCVOPCD		0xC4 // set TCVOP slopes c and d
#define TCDF		0xC5 // set divider frequency
#define DF8COLOR	0xC6 // set divider frequency 8-color mode
#define SETBS		0xC7 // set bias system
#define RDTEMP		0xC8 // temperature read back
#define NLI			0xC9 // n-line inversion
#define RDID1		0xDA // read ID1
#define RDID2		0xDB // read ID2
#define RDID3		0xDC // read ID3

#endif	/* GE12_H */
<|MERGE_RESOLUTION|>--- conflicted
+++ resolved
@@ -1,77 +1,68 @@
-<<<<<<< HEAD
 /*
  * This file is subject to the terms of the GFX License. If a copy of
  * the license was not distributed with this file, you can obtain one at:
  *
  *              http://chibios-gfx.com/license.html
  */
-=======
-/*
- * This file is subject to the terms of the GFX License. If a copy of
- * the license was not distributed with this file, you can obtain one at:
- *
- *              http://chibios-gfx.com/license.html
- */
->>>>>>> d8db148a
-
-#ifndef GE12_H
-#define GE12_H
-
-// *************************************************************************************
-// LCD Include File for Philips PCF8833 STN RGB- 132x132x3 Driver (GE12)
-//
-// Taken from Philips data sheet Feb 14, 2003
-// *************************************************************************************
-
-// Philips PCF8833 LCD controller command codes
-#define NOP			0x00 // nop
-#define SWRESET		0x01 // software reset
-#define BSTROFF		0x02 // booster voltage OFF
-#define BSTRON		0x03 // booster voltage ON
-#define RDDIDIF		0x04 // read display identification
-#define RDDST		0x09 // read display status
-#define SLEEPIN		0x10 // sleep in
-#define SLEEPOUT	0x11 // sleep out
-#define PTLON		0x12 // partial display mode
-#define NORON		0x13 // display normal mode
-#define INVOFF		0x20 // inversion OFF
-#define INVON		0x21 // inversion ON
-#define DALO		0x22 // all pixel OFF
-#define DAL			0x23 // all pixel ON
-#define SETCON		0x25 // write contrast
-#define DISPOFF		0x28 // display OFF
-#define DISPON		0x29 // display ON
-#define CASET		0x2A // column address set
-#define PASET		0x2B // page address set
-#define RAMWR		0x2C // memory write
-#define RGBSET		0x2D // colour set
-#define PTLAR		0x30 // partial area
-#define VSCRDEF		0x33 // vertical scrolling definition
-#define TEOFF		0x34 // test mode
-#define TEON		0x35 // test mode
-#define MADCTL		0x36 // memory access control
-#define SEP			0x37 // vertical scrolling start address
-#define IDMOFF		0x38 // idle mode OFF
-#define IDMON		0x39 // idle mode ON
-#define COLMOD		0x3A // interface pixel format
-#define SETVOP		0xB0 // set Vop
-#define BRS			0xB4 // bottom row swap
-#define TRS			0xB6 // top row swap
-#define DISCTR		0xB9 // display control
-#define DOR			0xBA // data order
-#define TCDFE		0xBD // enable/disable DF temperature compensation
-#define TCVOPE		0xBF // enable/disable Vop temp comp
-#define EC			0xC0 // internal or external oscillator
-#define SETMUL		0xC2 // set multiplication factor
-#define TCVOPAB		0xC3 // set TCVOP slopes A and B
-#define TCVOPCD		0xC4 // set TCVOP slopes c and d
-#define TCDF		0xC5 // set divider frequency
-#define DF8COLOR	0xC6 // set divider frequency 8-color mode
-#define SETBS		0xC7 // set bias system
-#define RDTEMP		0xC8 // temperature read back
-#define NLI			0xC9 // n-line inversion
-#define RDID1		0xDA // read ID1
-#define RDID2		0xDB // read ID2
-#define RDID3		0xDC // read ID3
-
-#endif	/* GE12_H */
+
+#ifndef GE12_H
+#define GE12_H
+
+// *************************************************************************************
+// LCD Include File for Philips PCF8833 STN RGB- 132x132x3 Driver (GE12)
+//
+// Taken from Philips data sheet Feb 14, 2003
+// *************************************************************************************
+
+// Philips PCF8833 LCD controller command codes
+#define NOP			0x00 // nop
+#define SWRESET		0x01 // software reset
+#define BSTROFF		0x02 // booster voltage OFF
+#define BSTRON		0x03 // booster voltage ON
+#define RDDIDIF		0x04 // read display identification
+#define RDDST		0x09 // read display status
+#define SLEEPIN		0x10 // sleep in
+#define SLEEPOUT	0x11 // sleep out
+#define PTLON		0x12 // partial display mode
+#define NORON		0x13 // display normal mode
+#define INVOFF		0x20 // inversion OFF
+#define INVON		0x21 // inversion ON
+#define DALO		0x22 // all pixel OFF
+#define DAL			0x23 // all pixel ON
+#define SETCON		0x25 // write contrast
+#define DISPOFF		0x28 // display OFF
+#define DISPON		0x29 // display ON
+#define CASET		0x2A // column address set
+#define PASET		0x2B // page address set
+#define RAMWR		0x2C // memory write
+#define RGBSET		0x2D // colour set
+#define PTLAR		0x30 // partial area
+#define VSCRDEF		0x33 // vertical scrolling definition
+#define TEOFF		0x34 // test mode
+#define TEON		0x35 // test mode
+#define MADCTL		0x36 // memory access control
+#define SEP			0x37 // vertical scrolling start address
+#define IDMOFF		0x38 // idle mode OFF
+#define IDMON		0x39 // idle mode ON
+#define COLMOD		0x3A // interface pixel format
+#define SETVOP		0xB0 // set Vop
+#define BRS			0xB4 // bottom row swap
+#define TRS			0xB6 // top row swap
+#define DISCTR		0xB9 // display control
+#define DOR			0xBA // data order
+#define TCDFE		0xBD // enable/disable DF temperature compensation
+#define TCVOPE		0xBF // enable/disable Vop temp comp
+#define EC			0xC0 // internal or external oscillator
+#define SETMUL		0xC2 // set multiplication factor
+#define TCVOPAB		0xC3 // set TCVOP slopes A and B
+#define TCVOPCD		0xC4 // set TCVOP slopes c and d
+#define TCDF		0xC5 // set divider frequency
+#define DF8COLOR	0xC6 // set divider frequency 8-color mode
+#define SETBS		0xC7 // set bias system
+#define RDTEMP		0xC8 // temperature read back
+#define NLI			0xC9 // n-line inversion
+#define RDID1		0xDA // read ID1
+#define RDID2		0xDB // read ID2
+#define RDID3		0xDC // read ID3
+
+#endif	/* GE12_H */