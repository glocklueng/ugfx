--- conflicted
+++ resolved
@@ -1,192 +1,183 @@
-<<<<<<< HEAD
 /*
  * This file is subject to the terms of the GFX License. If a copy of
  * the license was not distributed with this file, you can obtain one at:
  *
  *              http://chibios-gfx.com/license.html
  */
-=======
-/*
- * This file is subject to the terms of the GFX License. If a copy of
- * the license was not distributed with this file, you can obtain one at:
- *
- *              http://chibios-gfx.com/license.html
- */
->>>>>>> d8db148a
-
-/**
- * @file    drivers/gdisp/Nokia6610GE12/gdisp_lld_board_olimexsam7ex256.h
- * @brief   GDISP Graphic Driver subsystem board interface for the Olimex SAM7-EX256 board.
- *
- * @addtogroup GDISP
- * @{
- */
-
-#ifndef _GDISP_LLD_BOARD_H
-#define _GDISP_LLD_BOARD_H
-
-// ******************************************************
-// Pointers to AT91SAM7X256 peripheral data structures
-// ******************************************************
-volatile AT91PS_PIO pPIOA = AT91C_BASE_PIOA;
-volatile AT91PS_PIO pPIOB = AT91C_BASE_PIOB;
-volatile AT91PS_SPI pSPI = AT91C_BASE_SPI0;
-volatile AT91PS_PMC pPMC = AT91C_BASE_PMC;
-volatile AT91PS_PDC pPDC = AT91C_BASE_PDC_SPI0;
-
-/**
- * @brief   Initialise the board for the display.
- * @notes	Performs the following functions:
- *			1. initialise the spi port used by your display
- *			2. initialise the reset pin (initial state not-in-reset)
- *			3. initialise the chip select pin (initial state not-active)
- *			4. initialise the backlight pin (initial state back-light off)
- *
- * @notapi
- */
-static inline void init_board(void) {
-	// *********************************************************************************************
-	// InitSpi( )
-	//
-	// Sets up SPI channel 0 for communications to Nokia 6610 LCD Display
-	//
-	// I/O ports used:	PA2  = LCD Reset (set to low to reset)
-	//					PA12 = LCD chip select (set to low to select the LCD chip)
-	//					PA16 = SPI0_MISO Master In - Slave Out (not used in LCD interface)
-	//					PA17 = SPI0_MOSI Master Out - Slave In pin (Serial Data to LCD slave)
-	//					PA18 = SPI0_SPCK Serial Clock (to LCD slave)
-	//					PB20 = backlight control (normally PWM control, 1 = full on)
-	//
-	// *********************************************************************************************}
-
-	/* This code should really use the ChibiOS driver for these functions */
-
-	// Pin for backlight
-	pPIOB->PIO_CODR   = PIOB_LCD_BL_MASK;    // Set PB20 to LOW
-	pPIOB->PIO_OER    = PIOB_LCD_BL_MASK;    // Configure PB20 as output
-
-	// Reset pin
-	pPIOA->PIO_SODR   = PIOA_LCD_RESET_MASK;     // Set PA2 to HIGH
-	pPIOA->PIO_OER    = PIOA_LCD_RESET_MASK;     // Configure PA2 as output
-
-	// CS pin - this seems to be ignored
-	// pPIOA->PIO_SODR   = 1<<12;     // Set PA2 to HIGH
-	// pPIOA->PIO_OER    = 1<<12;     // Configure PA2 as output
-
-	// Init SPI0
-	// Disable the following pins from PIO control (will be used instead by the SPI0 peripheral)
-	// BIT12 = PA12 -> SPI0_NPCS0 chip select
-	// BIT16 = PA16 -> SPI0_MISO Master In - Slave Out (not used in LCD interface)
-	// BIT17 = PA17 -> SPI0_MOSI Master Out - Slave In pin (Serial Data to LCD slave)
-	// BIT18 = PA18 -> SPI0_SPCK Serial Clock (to LCD slave)
-	pPIOA->PIO_PDR = (1<<12) | (1<<16) | (1<<17) | (1<<18);
-	pPIOA->PIO_ASR = (1<<12) | (1<<16) | (1<<17) | (1<<18);
-	pPIOA->PIO_BSR = 0;
-
-	//enable the clock of SPI
-	pPMC->PMC_PCER = 1 << AT91C_ID_SPI0;
-
-	// Fixed mode
-	pSPI->SPI_CR      = 0x81;               //SPI Enable, Sowtware reset
-	pSPI->SPI_CR      = 0x01;               //SPI Enable
-
-	//pSPI->SPI_MR      = 0xE0019;            //Master mode, fixed select, disable decoder, FDIV=1 (MCK), PCS=1110
-	pSPI->SPI_MR      = 0xE0011;          //Master mode, fixed select, disable decoder, FDIV=0 (MCK), PCS=1110
-
-	//pSPI->SPI_CSR[0]  = 0x01010C11;           //9bit, CPOL=1, ClockPhase=0, SCLK = 48Mhz/32*12 = 125kHz
-	pSPI->SPI_CSR[0]  = 0x01010311;        //9bit, CPOL=1, ClockPhase=0, SCLK = 48Mhz/8 = 6MHz if using commented MR line above
-}
-
-/**
- * @brief   Set or clear the lcd reset pin.
- *
- * @param[in] state		TRUE = lcd in reset, FALSE = normal operation
- * 
- * @notapi
- */
-static inline void setpin_reset(bool_t state) {
-	if (state)
-		palClearPad(IOPORT1, PIOA_LCD_RESET);
-	else
-		palSetPad(IOPORT1, PIOA_LCD_RESET);
-}
-
-/**
- * @brief   Set the lcd back-light level.
- * @note	For now 0% turns the backlight off, anything else the backlight is on.
- *			While the hardware supports PWM backlight control, we are not using it
- *			yet.
- *
- * @param[in] percent		0 to 100%
- * 
- * @notapi
- */
-static inline void set_backlight(uint8_t percent) {
-	if (percent)
-		palSetPad(IOPORT2, PIOB_LCD_BL);
-	else
-		palClearPad(IOPORT2, PIOB_LCD_BL);
-}
-
-/**
- * @brief   Take exclusive control of the bus
- *
- * @notapi
- */
-static inline void acquire_bus(void) {
-	/* Nothing to do for this board as the LCD is the only device on the SPI port */
-}
-
-/**
- * @brief   Release exclusive control of the bus
- *
- * @notapi
- */
-static inline void release_bus(void) {
-	// Nothing to do for this board as the LCD is the only device on the SPI port
-}
-
-/**
- * @brief   Send an 8 bit command to the lcd.
- *
- * @param[in] cmd		The command to send
- *
- * @notapi
- */
-static inline void write_cmd(uint16_t cmd) {
-	// wait for the previous transfer to complete
-	while((pSPI->SPI_SR & AT91C_SPI_TXEMPTY) == 0);
-	// send the command
-	pSPI->SPI_TDR = cmd & 0xFF;
-}
-
-/**
- * @brief   Send an 8 bit data to the lcd.
- *
- * @param[in] data		The data to send
- * 
- * @notapi
- */
-static inline void write_data(uint16_t data) {
-	// wait for the previous transfer to complete
-	while((pSPI->SPI_SR & AT91C_SPI_TXEMPTY) == 0);
-	// send the data
-	pSPI->SPI_TDR = data | 0x0100;
-}
-
-#if GDISP_HARDWARE_READPIXEL || GDISP_HARDWARE_SCROLL || defined(__DOXYGEN__)
-/**
- * @brief   Read data from the lcd.
- *
- * @return	The data from the lcd
- * 
- * @notapi
- */
-static inline uint16_t read_data(void) {
-	#error "gdispNokia6610GE12: GDISP_HARDWARE_READPIXEL and GDISP_HARDWARE_SCROLL are not supported on this board"
-	return 0;
-}
-#endif
-
-#endif /* _GDISP_LLD_BOARD_H */
-/** @} */
+
+/**
+ * @file    drivers/gdisp/Nokia6610GE12/gdisp_lld_board_olimexsam7ex256.h
+ * @brief   GDISP Graphic Driver subsystem board interface for the Olimex SAM7-EX256 board.
+ *
+ * @addtogroup GDISP
+ * @{
+ */
+
+#ifndef _GDISP_LLD_BOARD_H
+#define _GDISP_LLD_BOARD_H
+
+// ******************************************************
+// Pointers to AT91SAM7X256 peripheral data structures
+// ******************************************************
+volatile AT91PS_PIO pPIOA = AT91C_BASE_PIOA;
+volatile AT91PS_PIO pPIOB = AT91C_BASE_PIOB;
+volatile AT91PS_SPI pSPI = AT91C_BASE_SPI0;
+volatile AT91PS_PMC pPMC = AT91C_BASE_PMC;
+volatile AT91PS_PDC pPDC = AT91C_BASE_PDC_SPI0;
+
+/**
+ * @brief   Initialise the board for the display.
+ * @notes	Performs the following functions:
+ *			1. initialise the spi port used by your display
+ *			2. initialise the reset pin (initial state not-in-reset)
+ *			3. initialise the chip select pin (initial state not-active)
+ *			4. initialise the backlight pin (initial state back-light off)
+ *
+ * @notapi
+ */
+static inline void init_board(void) {
+	// *********************************************************************************************
+	// InitSpi( )
+	//
+	// Sets up SPI channel 0 for communications to Nokia 6610 LCD Display
+	//
+	// I/O ports used:	PA2  = LCD Reset (set to low to reset)
+	//					PA12 = LCD chip select (set to low to select the LCD chip)
+	//					PA16 = SPI0_MISO Master In - Slave Out (not used in LCD interface)
+	//					PA17 = SPI0_MOSI Master Out - Slave In pin (Serial Data to LCD slave)
+	//					PA18 = SPI0_SPCK Serial Clock (to LCD slave)
+	//					PB20 = backlight control (normally PWM control, 1 = full on)
+	//
+	// *********************************************************************************************}
+
+	/* This code should really use the ChibiOS driver for these functions */
+
+	// Pin for backlight
+	pPIOB->PIO_CODR   = PIOB_LCD_BL_MASK;    // Set PB20 to LOW
+	pPIOB->PIO_OER    = PIOB_LCD_BL_MASK;    // Configure PB20 as output
+
+	// Reset pin
+	pPIOA->PIO_SODR   = PIOA_LCD_RESET_MASK;     // Set PA2 to HIGH
+	pPIOA->PIO_OER    = PIOA_LCD_RESET_MASK;     // Configure PA2 as output
+
+	// CS pin - this seems to be ignored
+	// pPIOA->PIO_SODR   = 1<<12;     // Set PA2 to HIGH
+	// pPIOA->PIO_OER    = 1<<12;     // Configure PA2 as output
+
+	// Init SPI0
+	// Disable the following pins from PIO control (will be used instead by the SPI0 peripheral)
+	// BIT12 = PA12 -> SPI0_NPCS0 chip select
+	// BIT16 = PA16 -> SPI0_MISO Master In - Slave Out (not used in LCD interface)
+	// BIT17 = PA17 -> SPI0_MOSI Master Out - Slave In pin (Serial Data to LCD slave)
+	// BIT18 = PA18 -> SPI0_SPCK Serial Clock (to LCD slave)
+	pPIOA->PIO_PDR = (1<<12) | (1<<16) | (1<<17) | (1<<18);
+	pPIOA->PIO_ASR = (1<<12) | (1<<16) | (1<<17) | (1<<18);
+	pPIOA->PIO_BSR = 0;
+
+	//enable the clock of SPI
+	pPMC->PMC_PCER = 1 << AT91C_ID_SPI0;
+
+	// Fixed mode
+	pSPI->SPI_CR      = 0x81;               //SPI Enable, Sowtware reset
+	pSPI->SPI_CR      = 0x01;               //SPI Enable
+
+	//pSPI->SPI_MR      = 0xE0019;            //Master mode, fixed select, disable decoder, FDIV=1 (MCK), PCS=1110
+	pSPI->SPI_MR      = 0xE0011;          //Master mode, fixed select, disable decoder, FDIV=0 (MCK), PCS=1110
+
+	//pSPI->SPI_CSR[0]  = 0x01010C11;           //9bit, CPOL=1, ClockPhase=0, SCLK = 48Mhz/32*12 = 125kHz
+	pSPI->SPI_CSR[0]  = 0x01010311;        //9bit, CPOL=1, ClockPhase=0, SCLK = 48Mhz/8 = 6MHz if using commented MR line above
+}
+
+/**
+ * @brief   Set or clear the lcd reset pin.
+ *
+ * @param[in] state		TRUE = lcd in reset, FALSE = normal operation
+ * 
+ * @notapi
+ */
+static inline void setpin_reset(bool_t state) {
+	if (state)
+		palClearPad(IOPORT1, PIOA_LCD_RESET);
+	else
+		palSetPad(IOPORT1, PIOA_LCD_RESET);
+}
+
+/**
+ * @brief   Set the lcd back-light level.
+ * @note	For now 0% turns the backlight off, anything else the backlight is on.
+ *			While the hardware supports PWM backlight control, we are not using it
+ *			yet.
+ *
+ * @param[in] percent		0 to 100%
+ * 
+ * @notapi
+ */
+static inline void set_backlight(uint8_t percent) {
+	if (percent)
+		palSetPad(IOPORT2, PIOB_LCD_BL);
+	else
+		palClearPad(IOPORT2, PIOB_LCD_BL);
+}
+
+/**
+ * @brief   Take exclusive control of the bus
+ *
+ * @notapi
+ */
+static inline void acquire_bus(void) {
+	/* Nothing to do for this board as the LCD is the only device on the SPI port */
+}
+
+/**
+ * @brief   Release exclusive control of the bus
+ *
+ * @notapi
+ */
+static inline void release_bus(void) {
+	// Nothing to do for this board as the LCD is the only device on the SPI port
+}
+
+/**
+ * @brief   Send an 8 bit command to the lcd.
+ *
+ * @param[in] cmd		The command to send
+ *
+ * @notapi
+ */
+static inline void write_cmd(uint16_t cmd) {
+	// wait for the previous transfer to complete
+	while((pSPI->SPI_SR & AT91C_SPI_TXEMPTY) == 0);
+	// send the command
+	pSPI->SPI_TDR = cmd & 0xFF;
+}
+
+/**
+ * @brief   Send an 8 bit data to the lcd.
+ *
+ * @param[in] data		The data to send
+ * 
+ * @notapi
+ */
+static inline void write_data(uint16_t data) {
+	// wait for the previous transfer to complete
+	while((pSPI->SPI_SR & AT91C_SPI_TXEMPTY) == 0);
+	// send the data
+	pSPI->SPI_TDR = data | 0x0100;
+}
+
+#if GDISP_HARDWARE_READPIXEL || GDISP_HARDWARE_SCROLL || defined(__DOXYGEN__)
+/**
+ * @brief   Read data from the lcd.
+ *
+ * @return	The data from the lcd
+ * 
+ * @notapi
+ */
+static inline uint16_t read_data(void) {
+	#error "gdispNokia6610GE12: GDISP_HARDWARE_READPIXEL and GDISP_HARDWARE_SCROLL are not supported on this board"
+	return 0;
+}
+#endif
+
+#endif /* _GDISP_LLD_BOARD_H */
+/** @} */