--- conflicted
+++ resolved
@@ -1,153 +1,144 @@
-<<<<<<< HEAD
 /*
  * This file is subject to the terms of the GFX License. If a copy of
  * the license was not distributed with this file, you can obtain one at:
  *
  *              http://chibios-gfx.com/license.html
  */
-=======
-/*
- * This file is subject to the terms of the GFX License. If a copy of
- * the license was not distributed with this file, you can obtain one at:
- *
- *              http://chibios-gfx.com/license.html
- */
->>>>>>> d8db148a
-
-/**
- * @file    drivers/gdisp/SSD1289/gdisp_lld_board_firebullstm32f103.h
- * @brief   GDISP Graphic Driver subsystem board interface for the SSD1289 display.
- *
- * @addtogroup GDISP
- * @{
- */
-
-#ifndef _GDISP_LLD_BOARD_H
-#define _GDISP_LLD_BOARD_H
-
-#define SET_CS		palSetPad(GPIOD, 12);
-#define CLR_CS		palClearPad(GPIOD, 12);
-#define SET_RS		palSetPad(GPIOD, 13);
-#define CLR_RS		palClearPad(GPIOD, 13);
-#define SET_WR		palSetPad(GPIOD, 14);
-#define CLR_WR		palClearPad(GPIOD, 14);
-#define SET_RD		palSetPad(GPIOD, 15);
-#define CLR_RD		palClearPad(GPIOD, 15);
-
-/**
- * @brief   Initialise the board for the display.
- * @notes	This board definition uses GPIO and assumes exclusive access to these GPIO pins
- *
- * @notapi
- */
-static inline void init_board(void) {
-	palSetGroupMode(GPIOE, PAL_WHOLE_PORT, 0, PAL_MODE_OUTPUT_PUSHPULL);
-	palSetPadMode(GPIOD, 12, PAL_MODE_OUTPUT_PUSHPULL);
-	palSetPadMode(GPIOD, 13, PAL_MODE_OUTPUT_PUSHPULL);
-	palSetPadMode(GPIOD, 14, PAL_MODE_OUTPUT_PUSHPULL);
-	palSetPadMode(GPIOD, 15, PAL_MODE_OUTPUT_PUSHPULL);
-	
-	// Configure the pins to a well know state
-	SET_RS;
-	SET_RD;
-	SET_WR;
-	CLR_CS;
-}
-
-
-/**
- * @brief   Set or clear the lcd reset pin.
- *
- * @param[in] state		TRUE = lcd in reset, FALSE = normal operation
- * 
- * @notapi
- */
-static inline void setpin_reset(bool_t state) {
-	(void) state;
-	/* Nothing to do here - reset pin tied to Vcc */
-}
-
-/**
- * @brief   Set the lcd back-light level.
- *
- * @param[in] percent		0 to 100%
- * 
- * @notapi
- */
-static inline void set_backlight(uint8_t percent) {
-	(void) percent;
-	/* Nothing to do here - Backlight always on */
-}
-
-/**
- * @brief   Take exclusive control of the bus
- *
- * @notapi
- */
-static inline void acquire_bus(void) {
-	/* Nothing to do here since LCD is the only device on that bus */
-}
-
-/**
- * @brief   Release exclusive control of the bus
- *
- * @notapi
- */
-static inline void release_bus(void) {
-	/* Nothing to do here since LCD is the only device on that bus */
-}
-
-/**
- * @brief   Send data to the index register.
- *
- * @param[in] index		The index register to set
- *
- * @notapi
- */
-static inline void write_index(uint16_t index) {
-	palWritePort(GPIOE, index);
-	CLR_RS; CLR_WR; SET_WR; SET_RS;
-}
-
-/**
- * @brief   Send data to the lcd.
- *
- * @param[in] data		The data to send
- * 
- * @notapi
- */
-static inline void write_data(uint16_t data) {
-	palWritePort(GPIOE, data);
-	CLR_WR; SET_WR;
-}
-
-#if GDISP_HARDWARE_READPIXEL || GDISP_HARDWARE_SCROLL || defined(__DOXYGEN__)
-/**
- * @brief   Read data from the lcd.
- *
- * @return	The data from the lcd
- * @note	The chip select may need to be asserted/de-asserted
- * 			around the actual spi read
- * 
- * @notapi
- */
-static inline uint16_t read_data(void) {
-	uint16_t	value;
-	
-	// change pin mode to digital input
-	palSetGroupMode(GPIOE, PAL_WHOLE_PORT, 0, PAL_MODE_INPUT);
-
-	CLR_RD;
-	value = palReadPort(GPIOE);
-	value = palReadPort(GPIOE);
-	SET_RD;
-
-	// change pin mode back to digital output
-	palSetGroupMode(GPIOE, PAL_WHOLE_PORT, 0, PAL_MODE_OUTPUT_PUSHPULL);
-	
-	return value;
-}
-#endif
-
-#endif /* _GDISP_LLD_BOARD_H */
-/** @} */
+
+/**
+ * @file    drivers/gdisp/SSD1289/gdisp_lld_board_firebullstm32f103.h
+ * @brief   GDISP Graphic Driver subsystem board interface for the SSD1289 display.
+ *
+ * @addtogroup GDISP
+ * @{
+ */
+
+#ifndef _GDISP_LLD_BOARD_H
+#define _GDISP_LLD_BOARD_H
+
+#define SET_CS		palSetPad(GPIOD, 12);
+#define CLR_CS		palClearPad(GPIOD, 12);
+#define SET_RS		palSetPad(GPIOD, 13);
+#define CLR_RS		palClearPad(GPIOD, 13);
+#define SET_WR		palSetPad(GPIOD, 14);
+#define CLR_WR		palClearPad(GPIOD, 14);
+#define SET_RD		palSetPad(GPIOD, 15);
+#define CLR_RD		palClearPad(GPIOD, 15);
+
+/**
+ * @brief   Initialise the board for the display.
+ * @notes	This board definition uses GPIO and assumes exclusive access to these GPIO pins
+ *
+ * @notapi
+ */
+static inline void init_board(void) {
+	palSetGroupMode(GPIOE, PAL_WHOLE_PORT, 0, PAL_MODE_OUTPUT_PUSHPULL);
+	palSetPadMode(GPIOD, 12, PAL_MODE_OUTPUT_PUSHPULL);
+	palSetPadMode(GPIOD, 13, PAL_MODE_OUTPUT_PUSHPULL);
+	palSetPadMode(GPIOD, 14, PAL_MODE_OUTPUT_PUSHPULL);
+	palSetPadMode(GPIOD, 15, PAL_MODE_OUTPUT_PUSHPULL);
+	
+	// Configure the pins to a well know state
+	SET_RS;
+	SET_RD;
+	SET_WR;
+	CLR_CS;
+}
+
+
+/**
+ * @brief   Set or clear the lcd reset pin.
+ *
+ * @param[in] state		TRUE = lcd in reset, FALSE = normal operation
+ * 
+ * @notapi
+ */
+static inline void setpin_reset(bool_t state) {
+	(void) state;
+	/* Nothing to do here - reset pin tied to Vcc */
+}
+
+/**
+ * @brief   Set the lcd back-light level.
+ *
+ * @param[in] percent		0 to 100%
+ * 
+ * @notapi
+ */
+static inline void set_backlight(uint8_t percent) {
+	(void) percent;
+	/* Nothing to do here - Backlight always on */
+}
+
+/**
+ * @brief   Take exclusive control of the bus
+ *
+ * @notapi
+ */
+static inline void acquire_bus(void) {
+	/* Nothing to do here since LCD is the only device on that bus */
+}
+
+/**
+ * @brief   Release exclusive control of the bus
+ *
+ * @notapi
+ */
+static inline void release_bus(void) {
+	/* Nothing to do here since LCD is the only device on that bus */
+}
+
+/**
+ * @brief   Send data to the index register.
+ *
+ * @param[in] index		The index register to set
+ *
+ * @notapi
+ */
+static inline void write_index(uint16_t index) {
+	palWritePort(GPIOE, index);
+	CLR_RS; CLR_WR; SET_WR; SET_RS;
+}
+
+/**
+ * @brief   Send data to the lcd.
+ *
+ * @param[in] data		The data to send
+ * 
+ * @notapi
+ */
+static inline void write_data(uint16_t data) {
+	palWritePort(GPIOE, data);
+	CLR_WR; SET_WR;
+}
+
+#if GDISP_HARDWARE_READPIXEL || GDISP_HARDWARE_SCROLL || defined(__DOXYGEN__)
+/**
+ * @brief   Read data from the lcd.
+ *
+ * @return	The data from the lcd
+ * @note	The chip select may need to be asserted/de-asserted
+ * 			around the actual spi read
+ * 
+ * @notapi
+ */
+static inline uint16_t read_data(void) {
+	uint16_t	value;
+	
+	// change pin mode to digital input
+	palSetGroupMode(GPIOE, PAL_WHOLE_PORT, 0, PAL_MODE_INPUT);
+
+	CLR_RD;
+	value = palReadPort(GPIOE);
+	value = palReadPort(GPIOE);
+	SET_RD;
+
+	// change pin mode back to digital output
+	palSetGroupMode(GPIOE, PAL_WHOLE_PORT, 0, PAL_MODE_OUTPUT_PUSHPULL);
+	
+	return value;
+}
+#endif
+
+#endif /* _GDISP_LLD_BOARD_H */
+/** @} */