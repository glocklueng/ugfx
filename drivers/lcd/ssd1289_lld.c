--- conflicted
+++ resolved
@@ -65,12 +65,8 @@
 }
 
 __inline void lld_lcdWriteStreamStart(void) {
-<<<<<<< HEAD
 	Clr_CS;
-=======
-	Clr_CS
-
->>>>>>> 3a5be9c6
+
 	lld_lcdWriteIndex(0x0022);
 }
 
