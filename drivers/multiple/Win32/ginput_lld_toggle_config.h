<<<<<<< HEAD
/*
 * This file is subject to the terms of the GFX License. If a copy of
 * the license was not distributed with this file, you can obtain one at:
 *
 *              http://chibios-gfx.com/license.html
 */
=======
/*
 * This file is subject to the terms of the GFX License. If a copy of
 * the license was not distributed with this file, you can obtain one at:
 *
 *              http://chibios-gfx.com/license.html
 */
>>>>>>> d8db148a

/**
 * @file    drivers/multiple/Win32/ginput_lld_toggle_config.h
 * @brief   GINPUT Toggle Driver configuration header.
 *
 * @defgroup Toggle Toggle
 * @ingroup GINPUT
 *
 * @{
 */

#ifndef _GINPUT_LLD_TOGGLE_CONFIG_H
#define _GINPUT_LLD_TOGGLE_CONFIG_H

#if GFX_USE_GINPUT && GINPUT_NEED_TOGGLE

#define GINPUT_TOGGLE_POLL_PERIOD		TIME_INFINITE	// We are interrupt driven (or polled - either works here)
#define GINPUT_TOGGLE_NUM_PORTS			8			// The total number of toggle inputs
#define GINPUT_TOGGLE_CONFIG_ENTRIES	1			// The total number of GToggleConfig entries

#define GINPUT_TOGGLE_MOMENTARY1	0				// Switch 5	- Momentary
#define GINPUT_TOGGLE_MOMENTARY2	1				// Switch 6	- Momentary
#define GINPUT_TOGGLE_MOMENTARY3	2				// Switch 7	- Momentary
#define GINPUT_TOGGLE_MOMENTARY4	3				// Switch 8	- Momentary

#define GINPUT_TOGGLE_SW1			4				// Switch 1	- Toggle
#define GINPUT_TOGGLE_SW2			5				// Switch 2	- Toggle
#define GINPUT_TOGGLE_SW3			6				// Switch 3	- Toggle
#define GINPUT_TOGGLE_SW4			7				// Switch 4	- Toggle

#endif	/* GFX_USE_GDISP && GINPUT_NEED_TOGGLE */

#endif	/* _GINPUT_LLD_TOGGLE_CONFIG_H */
/** @} */

<|MERGE_RESOLUTION|>--- conflicted
+++ resolved
@@ -1,50 +1,41 @@
-<<<<<<< HEAD
 /*
  * This file is subject to the terms of the GFX License. If a copy of
  * the license was not distributed with this file, you can obtain one at:
  *
  *              http://chibios-gfx.com/license.html
  */
-=======
-/*
- * This file is subject to the terms of the GFX License. If a copy of
- * the license was not distributed with this file, you can obtain one at:
- *
- *              http://chibios-gfx.com/license.html
- */
->>>>>>> d8db148a
-
-/**
- * @file    drivers/multiple/Win32/ginput_lld_toggle_config.h
- * @brief   GINPUT Toggle Driver configuration header.
- *
- * @defgroup Toggle Toggle
- * @ingroup GINPUT
- *
- * @{
- */
-
-#ifndef _GINPUT_LLD_TOGGLE_CONFIG_H
-#define _GINPUT_LLD_TOGGLE_CONFIG_H
-
-#if GFX_USE_GINPUT && GINPUT_NEED_TOGGLE
-
-#define GINPUT_TOGGLE_POLL_PERIOD		TIME_INFINITE	// We are interrupt driven (or polled - either works here)
-#define GINPUT_TOGGLE_NUM_PORTS			8			// The total number of toggle inputs
-#define GINPUT_TOGGLE_CONFIG_ENTRIES	1			// The total number of GToggleConfig entries
-
-#define GINPUT_TOGGLE_MOMENTARY1	0				// Switch 5	- Momentary
-#define GINPUT_TOGGLE_MOMENTARY2	1				// Switch 6	- Momentary
-#define GINPUT_TOGGLE_MOMENTARY3	2				// Switch 7	- Momentary
-#define GINPUT_TOGGLE_MOMENTARY4	3				// Switch 8	- Momentary
-
-#define GINPUT_TOGGLE_SW1			4				// Switch 1	- Toggle
-#define GINPUT_TOGGLE_SW2			5				// Switch 2	- Toggle
-#define GINPUT_TOGGLE_SW3			6				// Switch 3	- Toggle
-#define GINPUT_TOGGLE_SW4			7				// Switch 4	- Toggle
-
-#endif	/* GFX_USE_GDISP && GINPUT_NEED_TOGGLE */
-
-#endif	/* _GINPUT_LLD_TOGGLE_CONFIG_H */
-/** @} */
-
+
+/**
+ * @file    drivers/multiple/Win32/ginput_lld_toggle_config.h
+ * @brief   GINPUT Toggle Driver configuration header.
+ *
+ * @defgroup Toggle Toggle
+ * @ingroup GINPUT
+ *
+ * @{
+ */
+
+#ifndef _GINPUT_LLD_TOGGLE_CONFIG_H
+#define _GINPUT_LLD_TOGGLE_CONFIG_H
+
+#if GFX_USE_GINPUT && GINPUT_NEED_TOGGLE
+
+#define GINPUT_TOGGLE_POLL_PERIOD		TIME_INFINITE	// We are interrupt driven (or polled - ether works here)
+#define GINPUT_TOGGLE_NUM_PORTS			8			// The total number of toggle inputs
+#define GINPUT_TOGGLE_CONFIG_ENTRIES	1			// The total number of GToggleConfig entries
+
+#define GINPUT_TOGGLE_SW1			0				// Switch 1	- Toggle
+#define GINPUT_TOGGLE_SW2			1				// Switch 2	- Toggle
+#define GINPUT_TOGGLE_SW3			2				// Switch 3	- Toggle
+#define GINPUT_TOGGLE_SW4			3				// Switch 4	- Toggle
+
+#define GINPUT_TOGGLE_MOMENTARY1	4				// Switch 5	- Momentary
+#define GINPUT_TOGGLE_MOMENTARY2	5				// Switch 6	- Momentary
+#define GINPUT_TOGGLE_MOMENTARY3	6				// Switch 7	- Momentary
+#define GINPUT_TOGGLE_MOMENTARY4	7				// Switch 8	- Momentary
+
+#endif	/* GFX_USE_GDISP && GINPUT_NEED_TOGGLE */
+
+#endif	/* _GINPUT_LLD_TOGGLE_CONFIG_H */
+/** @} */
+