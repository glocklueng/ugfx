--- conflicted
+++ resolved
@@ -1,84 +1,75 @@
-<<<<<<< HEAD
 /*
  * This file is subject to the terms of the GFX License. If a copy of
  * the license was not distributed with this file, you can obtain one at:
  *
  *              http://chibios-gfx.com/license.html
  */
-=======
-/*
- * This file is subject to the terms of the GFX License. If a copy of
- * the license was not distributed with this file, you can obtain one at:
- *
- *              http://chibios-gfx.com/license.html
- */
->>>>>>> d8db148a
-
-/**
- * @file    drivers/ginput/touch/ADS7843/ginput_lld_mouse_board_example.h
- * @brief   GINPUT Touch low level driver source for the ADS7843 on the example board.
- *
- * @defgroup Mouse Mouse
- * @ingroup GINPUT
- * @{
- */
-
-#ifndef _GINPUT_LLD_MOUSE_BOARD_H
-#define _GINPUT_LLD_MOUSE_BOARD_H
-
-/**
- * @brief   Initialise the board for the touch.
- *
- * @notapi
- */
-static inline void init_board(void) {
-	/* Code here */
-	#error "ginputADS7843: You must supply a definition for init_board for your board"
-}
-
-/**
- * @brief   Check whether the surface is currently touched
- * @return	TRUE if the surface is currently touched
- *
- * @notapi
- */
-static inline bool_t getpin_pressed(void) {
-	/* Code here */
-	#error "ginputADS7843: You must supply a definition for getpin_pressed for your board"
-}
-
-/**
- * @brief   Aquire the bus ready for readings
- *
- * @notapi
- */
-static inline void aquire_bus(void) {
-	/* Code here */
-	#error "ginputADS7843: You must supply a definition for aquire_bus for your board"
-}
-
-/**
- * @brief   Release the bus after readings
- *
- * @notapi
- */
-static inline void release_bus(void) {
-	/* Code here */
-	#error "ginputADS7843: You must supply a definition for release_bus for your board"
-}
-
-/**
- * @brief   Read a value from touch controller
- * @return	The value read from the controller
- *
- * params[in] port	The controller port to read.
- *
- * @notapi
- */
-static inline uint16_t read_value(uint16_t port) {
-	/* Code here */
-	#error "ginputADS7843: You must supply a definition for read_value for your board"
-}
-
-#endif /* _GINPUT_LLD_MOUSE_BOARD_H */
-/** @} */
+
+/**
+ * @file    drivers/ginput/touch/ADS7843/ginput_lld_mouse_board_example.h
+ * @brief   GINPUT Touch low level driver source for the ADS7843 on the example board.
+ *
+ * @defgroup Mouse Mouse
+ * @ingroup GINPUT
+ * @{
+ */
+
+#ifndef _GINPUT_LLD_MOUSE_BOARD_H
+#define _GINPUT_LLD_MOUSE_BOARD_H
+
+/**
+ * @brief   Initialise the board for the touch.
+ *
+ * @notapi
+ */
+static inline void init_board(void) {
+	/* Code here */
+	#error "ginputADS7843: You must supply a definition for init_board for your board"
+}
+
+/**
+ * @brief   Check whether the surface is currently touched
+ * @return	TRUE if the surface is currently touched
+ *
+ * @notapi
+ */
+static inline bool_t getpin_pressed(void) {
+	/* Code here */
+	#error "ginputADS7843: You must supply a definition for getpin_pressed for your board"
+}
+
+/**
+ * @brief   Aquire the bus ready for readings
+ *
+ * @notapi
+ */
+static inline void aquire_bus(void) {
+	/* Code here */
+	#error "ginputADS7843: You must supply a definition for aquire_bus for your board"
+}
+
+/**
+ * @brief   Release the bus after readings
+ *
+ * @notapi
+ */
+static inline void release_bus(void) {
+	/* Code here */
+	#error "ginputADS7843: You must supply a definition for release_bus for your board"
+}
+
+/**
+ * @brief   Read a value from touch controller
+ * @return	The value read from the controller
+ *
+ * params[in] port	The controller port to read.
+ *
+ * @notapi
+ */
+static inline uint16_t read_value(uint16_t port) {
+	/* Code here */
+	#error "ginputADS7843: You must supply a definition for read_value for your board"
+}
+
+#endif /* _GINPUT_LLD_MOUSE_BOARD_H */
+/** @} */