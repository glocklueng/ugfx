<<<<<<< HEAD
/*
 * This file is subject to the terms of the GFX License. If a copy of
 * the license was not distributed with this file, you can obtain one at:
 *
 *              http://chibios-gfx.com/license.html
 */
=======
/*
 * This file is subject to the terms of the GFX License. If a copy of
 * the license was not distributed with this file, you can obtain one at:
 *
 *              http://chibios-gfx.com/license.html
 */
>>>>>>> d8db148a

/**
 * @file    drivers/ginput/toggle/Pal/ginput_lld_toggle_board_example.h
 * @brief   GINPUT Toggle low level driver source for the ChibiOS PAL hardware on the example board.
 *
 * @defgroup Toggle Toggle
 * @ingroup GINPUT
 * @{
 */

#ifndef _GDISP_LLD_TOGGLE_BOARD_H
#define _GDISP_LLD_TOGGLE_BOARD_H

#error "GINPUT Toggle Pal Driver: You need to define your board definitions"

// The below are example values

#define GINPUT_TOGGLE_NUM_PORTS			7			// The total number of toggle inputs
#define GINPUT_TOGGLE_CONFIG_ENTRIES	2			// The total number of GToggleConfig entries

#define GINPUT_TOGGLE_SW1			0				// Switch 1
#define GINPUT_TOGGLE_SW2			1				// Switch 2
#define GINPUT_TOGGLE_UP			2				// Joystick Up
#define GINPUT_TOGGLE_DOWN			3				// Joystick Down
#define GINPUT_TOGGLE_LEFT			4				// Joystick Left
#define GINPUT_TOGGLE_RIGHT			5				// Joystick Right
#define GINPUT_TOGGLE_CENTER		6				// Joystick Center

#define GINPUT_TOGGLE_DECLARE_STRUCTURE()											\
	const GToggleConfig GInputToggleConfigTable[GINPUT_TOGGLE_CONFIG_ENTRIES] = {	\
		{AT91C_BASE_PIOB,								/* Switch 1 and Switch 2 */	\
			PIOB_SW1_MASK|PIOB_SW2_MASK,											\
			PIOB_SW1_MASK|PIOB_SW2_MASK,											\
			PAL_MODE_INPUT},														\
		{AT91C_BASE_PIOA,								/* B1..4 Joystick */		\
			PIOA_B1_MASK|PIOA_B2_MASK|PIOA_B3_MASK|PIOA_B4_MASK|PIOA_B5_MASK,		\
			PIOA_B1_MASK|PIOA_B2_MASK|PIOA_B3_MASK|PIOA_B4_MASK|PIOA_B5_MASK,		\
			PAL_MODE_INPUT},														\
	}

#endif /* _GDISP_LLD_TOGGLE_BOARD_H */
/** @} */
<|MERGE_RESOLUTION|>--- conflicted
+++ resolved
@@ -1,57 +1,48 @@
-<<<<<<< HEAD
 /*
  * This file is subject to the terms of the GFX License. If a copy of
  * the license was not distributed with this file, you can obtain one at:
  *
  *              http://chibios-gfx.com/license.html
  */
-=======
-/*
- * This file is subject to the terms of the GFX License. If a copy of
- * the license was not distributed with this file, you can obtain one at:
- *
- *              http://chibios-gfx.com/license.html
- */
->>>>>>> d8db148a
-
-/**
- * @file    drivers/ginput/toggle/Pal/ginput_lld_toggle_board_example.h
- * @brief   GINPUT Toggle low level driver source for the ChibiOS PAL hardware on the example board.
- *
- * @defgroup Toggle Toggle
- * @ingroup GINPUT
- * @{
- */
-
-#ifndef _GDISP_LLD_TOGGLE_BOARD_H
-#define _GDISP_LLD_TOGGLE_BOARD_H
-
-#error "GINPUT Toggle Pal Driver: You need to define your board definitions"
-
-// The below are example values
-
-#define GINPUT_TOGGLE_NUM_PORTS			7			// The total number of toggle inputs
-#define GINPUT_TOGGLE_CONFIG_ENTRIES	2			// The total number of GToggleConfig entries
-
-#define GINPUT_TOGGLE_SW1			0				// Switch 1
-#define GINPUT_TOGGLE_SW2			1				// Switch 2
-#define GINPUT_TOGGLE_UP			2				// Joystick Up
-#define GINPUT_TOGGLE_DOWN			3				// Joystick Down
-#define GINPUT_TOGGLE_LEFT			4				// Joystick Left
-#define GINPUT_TOGGLE_RIGHT			5				// Joystick Right
-#define GINPUT_TOGGLE_CENTER		6				// Joystick Center
-
-#define GINPUT_TOGGLE_DECLARE_STRUCTURE()											\
-	const GToggleConfig GInputToggleConfigTable[GINPUT_TOGGLE_CONFIG_ENTRIES] = {	\
-		{AT91C_BASE_PIOB,								/* Switch 1 and Switch 2 */	\
-			PIOB_SW1_MASK|PIOB_SW2_MASK,											\
-			PIOB_SW1_MASK|PIOB_SW2_MASK,											\
-			PAL_MODE_INPUT},														\
-		{AT91C_BASE_PIOA,								/* B1..4 Joystick */		\
-			PIOA_B1_MASK|PIOA_B2_MASK|PIOA_B3_MASK|PIOA_B4_MASK|PIOA_B5_MASK,		\
-			PIOA_B1_MASK|PIOA_B2_MASK|PIOA_B3_MASK|PIOA_B4_MASK|PIOA_B5_MASK,		\
-			PAL_MODE_INPUT},														\
-	}
-
-#endif /* _GDISP_LLD_TOGGLE_BOARD_H */
-/** @} */
+
+/**
+ * @file    drivers/ginput/toggle/Pal/ginput_lld_toggle_board_example.h
+ * @brief   GINPUT Toggle low level driver source for the ChibiOS PAL hardware on the example board.
+ *
+ * @defgroup Toggle Toggle
+ * @ingroup GINPUT
+ * @{
+ */
+
+#ifndef _GDISP_LLD_TOGGLE_BOARD_H
+#define _GDISP_LLD_TOGGLE_BOARD_H
+
+#error "GINPUT Toggle Pal Driver: You need to define your board definitions"
+
+// The below are example values
+
+#define GINPUT_TOGGLE_NUM_PORTS			7			// The total number of toggle inputs
+#define GINPUT_TOGGLE_CONFIG_ENTRIES	2			// The total number of GToggleConfig entries
+
+#define GINPUT_TOGGLE_SW1			0				// Switch 1
+#define GINPUT_TOGGLE_SW2			1				// Switch 2
+#define GINPUT_TOGGLE_UP			2				// Joystick Up
+#define GINPUT_TOGGLE_DOWN			3				// Joystick Down
+#define GINPUT_TOGGLE_LEFT			4				// Joystick Left
+#define GINPUT_TOGGLE_RIGHT			5				// Joystick Right
+#define GINPUT_TOGGLE_CENTER		6				// Joystick Center
+
+#define GINPUT_TOGGLE_DECLARE_STRUCTURE()											\
+	const GToggleConfig GInputToggleConfigTable[GINPUT_TOGGLE_CONFIG_ENTRIES] = {	\
+		{AT91C_BASE_PIOB,								/* Switch 1 and Switch 2 */	\
+			PIOB_SW1_MASK|PIOB_SW2_MASK,											\
+			PIOB_SW1_MASK|PIOB_SW2_MASK,											\
+			PAL_MODE_INPUT},														\
+		{AT91C_BASE_PIOA,								/* B1..4 Joystick */		\
+			PIOA_B1_MASK|PIOA_B2_MASK|PIOA_B3_MASK|PIOA_B4_MASK|PIOA_B5_MASK,		\
+			PIOA_B1_MASK|PIOA_B2_MASK|PIOA_B3_MASK|PIOA_B4_MASK|PIOA_B5_MASK,		\
+			PAL_MODE_INPUT},														\
+	}
+
+#endif /* _GDISP_LLD_TOGGLE_BOARD_H */
+/** @} */