--- conflicted
+++ resolved
@@ -26,11 +26,7 @@
 	#endif
 	#if defined(GDISP_DRIVER_LIST)
         #if GDISP_TOTAL_DISPLAYS != 1
-<<<<<<< HEAD
-            #error "GDISP Multiple Drivers: You can't specify both GDISP_TOTAL_DISPLAYS and GDISP_DRIVER_LIST
-=======
             #error "GDISP Multiple Drivers: You can't specify both GDISP_TOTAL_DISPLAYS and GDISP_DRIVER_LIST"
->>>>>>> 6e265c80
         #endif
 		#ifndef GDISP_PIXELFORMAT
 			#error "GDISP Multiple Drivers: You must specify a value for GDISP_PIXELFORMAT when using GDISP_DRIVER_LIST"
