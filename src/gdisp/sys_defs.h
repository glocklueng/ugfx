--- conflicted
+++ resolved
@@ -219,7 +219,7 @@
  *
  * @api
  */
-#define gdispGetDisplay(display)     ((GDisplay *)gdriverGetInstance(GDRIVER_TYPE_DISPLAY, display))
+GDisplay *gdispGetDisplay(unsigned display);
 
 /**
  * @brief   Set the current default display to the specified display
@@ -241,11 +241,7 @@
  *
  * @note	Displays are numbered from 0 to @p gdispGetDisplayCount() - 1
  */
-<<<<<<< HEAD
-#define gdispGetDisplayCount()      gdriverInstanceCount(GDRIVER_TYPE_DISPLAY)
-=======
 unsigned gdispGetDisplayCount(void);
->>>>>>> 6e265c80
 
 /* Property Functions */
 
