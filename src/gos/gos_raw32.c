/*
 * This file is subject to the terms of the GFX License. If a copy of
 * the license was not distributed with this file, you can obtain one at:
 *
 *              http://ugfx.org/license.html
 */

// We need to include stdio.h below for Win32 emulation. Turn off GFILE_NEED_STDIO just for this file to prevent conflicts
#define GFILE_NEED_STDIO_MUST_BE_OFF

#include "gfx.h"

#if GFX_USE_OS_RAW32

#include <string.h>				// Prototype for memcpy()

#if GOS_RAW_HEAP_SIZE != 0
	static void _gosHeapInit(void);
#else
	#define _gosHeapInit()
#endif
static void _gosThreadsInit(void);

/*********************************************************
 * Initialise
 *********************************************************/

void _gosInit(void)
{
	/* No initialization of the operating system itself is needed as there isn't one.
	 * On the other hand the C runtime should still already be initialized before
	 * getting here!
	 */
	#warning "GOS: Raw32 - Make sure you initialize your hardware and the C runtime before calling gfxInit() in your application!"

	// Set up the heap allocator
	_gosHeapInit();

	// Start the scheduler
	_gosThreadsInit();
}

void _gosDeinit(void)
{
	/* ToDo */
}

/*********************************************************
 * For WIn32 emulation - automatically add the tick functions
 * the user would normally have to provide for bare metal.
 *********************************************************/

#if defined(WIN32)
	// Win32 nasty stuff - we have conflicting definitions for Red, Green & Blue
	#ifndef _WIN32_WINNT
		#define _WIN32_WINNT 0x0501			// Windows XP and up
	#endif
	#undef Red
	#undef Green
	#undef Blue
	#define WIN32_LEAN_AND_MEAN
	#include <windows.h>
	#undef WIN32_LEAN_AND_MEAN
	#define Blue			HTML2COLOR(0x0000FF)
	#define Red				HTML2COLOR(0xFF0000)
	#define Green			HTML2COLOR(0x008000)

	#include <stdio.h>
	systemticks_t gfxSystemTicks(void)						{ return GetTickCount(); }
	systemticks_t gfxMillisecondsToTicks(delaytime_t ms)	{ return ms; }
#endif

/*********************************************************
 * Exit everything functions
 *********************************************************/

void gfxHalt(const char *msg) {
	#if defined(WIN32)
		fprintf(stderr, "%s\n", msg);
		ExitProcess(1);
	#else
		volatile uint32_t	dummy;
		(void)				msg;

		while(1)
			dummy++;
	#endif
}

void gfxExit(void) {
	#if defined(WIN32)
		ExitProcess(0);
	#else
		volatile uint32_t	dummy;

		while(1)
			dummy++;
	#endif
}

/*********************************************************
 * Head allocation functions
 *********************************************************/

#if GOS_RAW_HEAP_SIZE == 0
	#include <stdlib.h>				// Prototype for malloc(), realloc() and free()

	void *gfxAlloc(size_t sz) {
		return malloc(sz);
	}

	void *gfxRealloc(void *ptr, size_t oldsz, size_t newsz) {
		(void) oldsz;
		return realloc(ptr, newsz);
	}

	void gfxFree(void *ptr) {
		free(ptr);
	}

#else

	// Slot structure - user memory follows
	typedef struct memslot {
		struct memslot *next;		// The next memslot
		size_t			sz;			// Includes the size of this memslot.
		} memslot;

	// Free Slot - immediately follows the memslot structure
	typedef struct freeslot {
		memslot *nextfree;			// The next free slot
	} freeslot;

	#define GetSlotSize(sz)		((((sz) + (sizeof(freeslot) - 1)) & ~(sizeof(freeslot) - 1)) + sizeof(memslot))
	#define NextFree(pslot)		((freeslot *)Slot2Ptr(pslot))->nextfree
	#define Ptr2Slot(p)			((memslot *)(p) - 1)
	#define Slot2Ptr(pslot)		((pslot)+1)

	static memslot *			firstSlot;
	static memslot *			lastSlot;
	static memslot *			freeSlots;
	static char					heap[GOS_RAW_HEAP_SIZE];

	static void _gosHeapInit(void) {
		lastSlot = 0;
		gfxAddHeapBlock(heap, GOS_RAW_HEAP_SIZE);
	}

	void gfxAddHeapBlock(void *ptr, size_t sz) {
		if (sz < sizeof(memslot)+sizeof(freeslot))
			return;

		if (lastSlot)
			lastSlot->next = (memslot *)ptr;
		else
			firstSlot = lastSlot = freeSlots = (memslot *)ptr;

		lastSlot->next = 0;
		lastSlot->sz = sz;
		NextFree(lastSlot) = 0;
	}

	void *gfxAlloc(size_t sz) {
		register memslot *prev, *p, *new;

		if (!sz) return 0;
		sz = GetSlotSize(sz);
		for (prev = 0, p = freeSlots; p != 0; prev = p, p = NextFree(p)) {
			// Loop till we have a block big enough
			if (p->sz < sz)
				continue;
			// Can we save some memory by splitting this block?
			if (p->sz >= sz + sizeof(memslot)+sizeof(freeslot)) {
				new = (memslot *)((char *)p + sz);
				new->next = p->next;
				p->next = new;
				new->sz = p->sz - sz;
				p->sz = sz;
				if (lastSlot == p)
					lastSlot = new;
				NextFree(new) = NextFree(p);
				NextFree(p) = new;
			}
			// Remove it from the free list
			if (prev)
				NextFree(prev) = NextFree(p);
			else
				freeSlots = NextFree(p);
			// Return the result found
			return Slot2Ptr(p);
		}
		// No slots large enough
		return 0;
	}

	void *gfxRealloc(void *ptr, size_t oldsz, size_t sz) {
		register memslot *prev, *p, *new;
		(void) oldsz;

		if (!ptr)
			return gfxAlloc(sz);
		if (!sz) {
			gfxFree(ptr);
			return 0;
		}

		p = Ptr2Slot(ptr);
		sz = GetSlotSize(sz);

		// If the next slot is free (and contiguous) merge it into this one
		if ((char *)p + p->sz == (char *)p->next) {
			for (prev = 0, new = freeSlots; new != 0; prev = new, new = NextFree(new)) {
				if (new == p->next) {
					p->next = new->next;
					p->sz += new->sz;
					if (prev)
						NextFree(prev) = NextFree(new);
					else
						freeSlots = NextFree(new);
					if (lastSlot == new)
						lastSlot = p;
					break;
				}
			}
		}

		// If this block is large enough we are nearly done
		if (sz < p->sz) {
			// Can we save some memory by splitting this block?
			if (p->sz >= sz + sizeof(memslot)+sizeof(freeslot)) {
				new = (memslot *)((char *)p + sz);
				new->next = p->next;
				p->next = new;
				new->sz = p->sz - sz;
				p->sz = sz;
				if (lastSlot == p)
					lastSlot = new;
				NextFree(new) = freeSlots;
				freeSlots = new;
			}
			return Slot2Ptr(p);
		}

		// We need to do this the hard way
		if ((new = gfxAlloc(sz)))
			return 0;
		memcpy(new, ptr, p->sz - sizeof(memslot));
		gfxFree(ptr);
		return new;
	}

	void gfxFree(void *ptr) {
		register memslot *prev, *p, *new;

		if (!ptr)
			return;

		p = Ptr2Slot(ptr);

		// If the next slot is free (and contiguous) merge it into this one
		if ((char *)p + p->sz == (char *)p->next) {
			for (prev = 0, new = freeSlots; new != 0; prev = new, new = NextFree(new)) {
				if (new == p->next) {
					p->next = new->next;
					p->sz += new->sz;
					if (prev)
						NextFree(prev) = NextFree(new);
					else
						freeSlots = NextFree(new);
					if (lastSlot == new)
						lastSlot = p;
					break;
				}
			}
		}

		// Add it into the free chain
		NextFree(p) = freeSlots;
		freeSlots = p;
	}
#endif

/*********************************************************
 * Semaphores and critical region functions
 *********************************************************/

#if !defined(INTERRUPTS_OFF) || !defined(INTERRUPTS_ON)
	#define INTERRUPTS_OFF()
	#define INTERRUPTS_ON()
#endif

void gfxSystemLock(void) {
	INTERRUPTS_OFF();
}

void gfxSystemUnlock(void) {
	INTERRUPTS_ON();
}

void gfxMutexInit(gfxMutex *pmutex) {
	pmutex[0] = 0;
}

void gfxMutexEnter(gfxMutex *pmutex) {
	INTERRUPTS_OFF();
	while (pmutex[0]) {
		INTERRUPTS_ON();
		gfxYield();
		INTERRUPTS_OFF();
	}
	pmutex[0] = 1;
	INTERRUPTS_ON();
}

void gfxMutexExit(gfxMutex *pmutex) {
	pmutex[0] = 0;
}

void gfxSemInit(gfxSem *psem, semcount_t val, semcount_t limit) {
	psem->cnt = val;
	psem->limit = limit;
}

bool_t gfxSemWait(gfxSem *psem, delaytime_t ms) {
	systemticks_t	starttm, delay;

	// Convert our delay to ticks
	switch (ms) {
	case TIME_IMMEDIATE:
		delay = TIME_IMMEDIATE;
		break;
	case TIME_INFINITE:
		delay = TIME_INFINITE;
		break;
	default:
		delay = gfxMillisecondsToTicks(ms);
		if (!delay) delay = 1;
		starttm = gfxSystemTicks();
	}

	INTERRUPTS_OFF();
	while (psem->cnt <= 0) {
		INTERRUPTS_ON();
		// Check if we have exceeded the defined delay
		switch (delay) {
		case TIME_IMMEDIATE:
			return FALSE;
		case TIME_INFINITE:
			break;
		default:
			if (gfxSystemTicks() - starttm >= delay)
				return FALSE;
			break;
		}
		gfxYield();
		INTERRUPTS_OFF();
	}
	psem->cnt--;
	INTERRUPTS_ON();
	return TRUE;
}

bool_t gfxSemWaitI(gfxSem *psem) {
	if (psem->cnt <= 0)
		return FALSE;
	psem->cnt--;
	return TRUE;
}

void gfxSemSignal(gfxSem *psem) {
	INTERRUPTS_OFF();
	gfxSemSignalI(psem);
	INTERRUPTS_ON();
}

void gfxSemSignalI(gfxSem *psem) {
	if (psem->cnt < psem->limit)
		psem->cnt++;
}

/*********************************************************
 * Sleep functions
 *********************************************************/

void gfxSleepMilliseconds(delaytime_t ms) {
	systemticks_t	starttm, delay;

	// Safety first
	switch (ms) {
	case TIME_IMMEDIATE:
		return;
	case TIME_INFINITE:
		while(1)
			gfxYield();
		return;
	}

	// Convert our delay to ticks
	delay = gfxMillisecondsToTicks(ms);
	starttm = gfxSystemTicks();

	do {
		gfxYield();
	} while (gfxSystemTicks() - starttm < delay);
}

void gfxSleepMicroseconds(delaytime_t ms) {
	systemticks_t	starttm, delay;

	// Safety first
	switch (ms) {
	case TIME_IMMEDIATE:
		return;
	case TIME_INFINITE:
		while(1)
			gfxYield();
		return;
	}

	// Convert our delay to ticks
	delay = gfxMillisecondsToTicks(ms/1000);
	starttm = gfxSystemTicks();

	do {
		gfxYield();
	} while (gfxSystemTicks() - starttm < delay);
}

/*********************************************************
 * Threading functions
 *********************************************************/

<<<<<<< HEAD
#if GOS_RAW_SCHEDULER == SCHED_USE_SETJMP

	/**
	 * There are some compilers we know how they store the jmpbuf. For those
	 * we can use the constant macro definitions. For others we have to "auto-detect".
	 * Auto-detection is hairy and there is no guarantee it will work on all architectures.
	 * For those it doesn't - read the compiler manuals and the library source code to
	 * work out the correct macro values.
	 * You can use the debugger to work out the values for your compiler and put them here.
	 * Defining these macros as constant values makes the system behavior guaranteed but also
	 * makes your code compiler and cpu architecture dependent.
	 */
	#if 0
		// Define your compiler constant values here.
		//	These example values are for mingw32 compiler (x86).
		#define AUTO_DETECT_MASK	FALSE
		#define STACK_DIR_UP		FALSE
		#define MASK1				0x00000011
		#define MASK2				0x00000000
		#define STACK_BASE			9
	#else
		#define AUTO_DETECT_MASK	TRUE
		#define STACK_DIR_UP		stackdirup			// TRUE if the stack grow up instead of down
		#define MASK1				jmpmask1			// The 1st mask of jmp_buf elements that need relocation
		#define MASK2				jmpmask2			// The 2nd mask of jmp_buf elements that need relocation
		#define STACK_BASE			stackbase			// The base of the stack frame relative to the local variables
		static bool_t		stackdirup;
		static uint32_t		jmpmask1;
		static uint32_t		jmpmask2;
		static size_t		stackbase;
	#endif
=======
/**
 * There are some compilers we know how they store the jmpbuf. For those
 * we can use the constant macro definitions. For others we have to "auto-detect".
 * Auto-detection is hairy and there is no guarantee it will work on all architectures.
 * For those it doesn't - read the compiler manuals and the library source code to
 * work out the correct macro values.
 * You can use the debugger to work out the values for your compiler and put them here.
 * Defining these macros as constant values makes the system behavior guaranteed but also
 * makes your code compiler and cpu architecture dependent.
 */
#if 0
	// Define your compiler constant values here.
	//	These example values are for mingw32 compiler (x86).
	#define AUTO_DETECT_MASK	FALSE
	#define STACK_DIR_UP		FALSE
	#define MASK1				0x00000011
	#define MASK2				0x00000000
	#define STACK_BASE			12
#else
	#define AUTO_DETECT_MASK	TRUE
	#define STACK_DIR_UP		stackdirup			// TRUE if the stack grow up instead of down
	#define MASK1				jmpmask1			// The 1st mask of jmp_buf elements that need relocation
	#define MASK2				jmpmask2			// The 2nd mask of jmp_buf elements that need relocation
	#define STACK_BASE			stackbase			// The base of the stack frame relative to the local variables
	static bool_t		stackdirup;
	static uint32_t		jmpmask1;
	static uint32_t		jmpmask2;
	static size_t		stackbase;
#endif
>>>>>>> 0d54fae7

	#include <setjmp.h> /* jmp_buf, setjmp(), longjmp() */

	/**
	 * Some compilers define a _setjmp() and a setjmp().
	 * The difference between them is that setjmp() saves the signal masks.
	 * That is of no use to us so prefer to use the _setjmp() methods.
	 * If they don't exist compile them to be the standard setjmp() function.
	 * Similarly for longjmp().
	 */
	#if (!defined(setjmp) && !defined(_setjmp)) || defined(__KEIL__) || defined(__C51__)
		#define _setjmp setjmp
	#endif
	#if (!defined(longjmp) && !defined(_longjmp)) || defined(__KEIL__) || defined(__C51__)
		#define _longjmp longjmp
	#endif

	typedef jmp_buf		threadcxt;

#elif GOS_RAW_SCHEDULER == SCHED_USE_CORTEX_M0 || GOS_RAW_SCHEDULER == SCHED_USE_CORTEX_M1
	typedef void *	threadcxt;
#elif GOS_RAW_SCHEDULER == SCHED_USE_CORTEX_M3 || GOS_RAW_SCHEDULER == SCHED_USE_CORTEX_M4
	typedef void *	threadcxt;
#else
	#error "GOS RAW32: Unsupported Scheduler. Try setting GOS_RAW_SCHEDULER = SCHED_USE_SETJMP"
#endif

typedef struct thread {
	struct thread *	next;					// Next thread
	int				flags;					// Flags
		#define FLG_THD_ALLOC	0x0001
		#define FLG_THD_MAIN	0x0002
		#define FLG_THD_DEAD	0x0004
		#define FLG_THD_WAIT	0x0008
	size_t			size;					// Size of the thread stack (including this structure)
	threadreturn_t	(*fn)(void *param);		// Thread function
	void *			param;					// Parameter for the thread function
	threadcxt		cxt;					// The current thread context.
} thread;

typedef struct threadQ {
	thread *head;
	thread *tail;
} threadQ;

static threadQ		readyQ;					// The list of ready threads
static threadQ		deadQ;					// Where we put threads waiting to be deallocated
static thread *		current;				// The current running thread
static thread		mainthread;				// The main thread context

static void Qinit(threadQ * q) {
	q->head = q->tail = 0;
}

static void Qadd(threadQ * q, thread *t) {
	t->next = 0;
	if (q->head) {
		q->tail->next = t;
		q->tail = t;
	} else
		q->head = q->tail = t;
}

static thread *Qpop(threadQ * q) {
	struct thread * t;

	if (!q->head)
		return 0;
	t = q->head;
	q->head = t->next;
	return t;
}

#if GOS_RAW_SCHEDULER == SCHED_USE_SETJMP && AUTO_DETECT_MASK

	// The structure for the saved stack frame information
	typedef struct saveloc {
		char *		localptr;
		jmp_buf		cxt;
	} saveloc;

	// A pointer to our auto-detection buffer.
	static saveloc	*pframeinfo;

	/* These functions are not static to prevent the compiler removing them as functions */

	void get_stack_state(void) {
		char *c;
		pframeinfo->localptr = (char *)&c;
		_setjmp(pframeinfo->cxt);
	}

	void get_stack_state_in_fn(void) {
		pframeinfo++;
		get_stack_state();
		pframeinfo--;
	}
#endif

static void _gosThreadsInit(void) {
	Qinit(&readyQ);
	current = &mainthread;
	current->next = 0;
	current->size = sizeof(thread);
	current->flags = FLG_THD_MAIN;
	current->fn = 0;
	current->param = 0;

	#if GOS_RAW_SCHEDULER == SCHED_USE_SETJMP && AUTO_DETECT_MASK
		{
			uint32_t	i;
			char **		pout;
			char **		pin;
			size_t		diff;
			char *		framebase;

			// Allocate a buffer to store our test data
			pframeinfo = gfxAlloc(sizeof(saveloc)*2);

			// Get details of the stack frame from within a function
			get_stack_state_in_fn();

			// Get details of the stack frame outside the function
			get_stack_state();

			/* Work out the frame entries to relocate by treating the jump buffer as an array of pointers */
			stackdirup =  pframeinfo[1].localptr > pframeinfo[0].localptr;
			pout = (char **)pframeinfo[0].cxt;
			pin =  (char **)pframeinfo[1].cxt;
			diff = pframeinfo[0].localptr - pframeinfo[1].localptr;
			framebase = pframeinfo[0].localptr;
			jmpmask1 = jmpmask2 = 0;
			for (i = 0; i < sizeof(jmp_buf)/sizeof(char *); i++, pout++, pin++) {
				if ((size_t)(*pout - *pin) == diff) {
					if (i < 32)
						jmpmask1 |= 1 << i;
					else
						jmpmask2 |= 1 << (i-32);

					if (stackdirup) {
						if (framebase > *pout)
							framebase = *pout;
					} else {
						if (framebase < *pout)
							framebase = *pout;
					}
				}
			}
			stackbase = stackdirup ? (pframeinfo[0].localptr - framebase) : (framebase - pframeinfo[0].localptr);

			// Clean up
			gfxFree(pframeinfo);
		}
	#endif
}

gfxThreadHandle gfxThreadMe(void) {
	return (gfxThreadHandle)current;
}

// Check if there are dead processes to deallocate
static void cleanUpDeadThreads(void) {
	thread *p;

	while ((p = Qpop(&deadQ)))
		gfxFree(p);
}

#if GOS_RAW_SCHEDULER == SCHED_USE_SETJMP
	// Move the stack frame and relocate the context data
	void _gfxAdjustCxt(thread *t) {
		char **	s;
		char *	nf;
		int		diff;
		uint32_t	i;

		// Copy the stack frame
		#if AUTO_DETECT_MASK
			if (STACK_DIR_UP) {					// Stack grows up
				nf = (char *)(t) + sizeof(thread) + stackbase;
				memcpy(t+1, (char *)&s - stackbase, stackbase+sizeof(char *));
			} else {							// Stack grows down
				nf = (char *)(t) + t->size - (stackbase + sizeof(char *));
				memcpy(nf, &s, stackbase+sizeof(char *));
			}
		#elif STACK_DIR_UP
			// Stack grows up
			nf = (char *)(t) + sizeof(thread) + stackbase;
			memcpy(t+1, (char *)&s - stackbase, stackbase+sizeof(char *));
		#else
			// Stack grows down
			nf = (char *)(t) + t->size - (stackbase + sizeof(char *));
			memcpy(nf, &s, stackbase+sizeof(char *));
		#endif

		// Relocate the context data
		s = (char **)(t->cxt);
		diff = nf - (char *)&s;

		// Relocate the elements we know need to be relocated
		for (i = 1; i && i < MASK1; i <<= 1, s++) {
			if ((MASK1 & i))
				*s += diff;
		}
		#ifdef MASK2
			for (i = 1; i && i < MASK2; i <<= 1, s++) {
				if ((MASK1 & i))
					*s += diff;
			}
		#endif
	}
	#define CXT_SET(t) {                                                         \
		if (!_setjmp(t->cxt)) {													\
			_gfxAdjustCxt(t);													\
			current = t;														\
			_longjmp(current->cxt, 1);											\
		}																		\
	}
	#define CXT_SAVE() 			if (_setjmp(current->cxt)) return
	#define CXT_RESTORE() 		_longjmp(current->cxt, 1)

#elif GOS_RAW_SCHEDULER == SCHED_USE_CORTEX_M0 || GOS_RAW_SCHEDULER == SCHED_USE_CORTEX_M1

	// Use the EABI calling standard (ARM's AAPCS) - Save r4 - r11

	#define CXT_SET(t) {														\
		register void *r13 asm ("r13");											\
		current = t;															\
		r13 = (char *)current + current->size;									\
	}

	/**
	 * Save the current thread context.
	 *
	 * Automatically returns the calling function when this thread gets restarted
	 * with the thread handle as the return value
	 */
	//
	#define CXT_SAVE() {															\
		register void *r13 asm ("r13");												\
		asm volatile (	"push    {r4, r5, r6, r7, lr}                   \n\t"		\
						"mov     r4, r8                                 \n\t"		\
						"mov     r5, r9                                 \n\t"		\
						"mov     r6, r10                                \n\t"		\
						"mov     r7, r11                                \n\t"		\
						"push    {r4, r5, r6, r7}" : : : "memory");					\
		current->ctx = r13;															\
	}
	#define CXT_RESTORE() {															\
		register void *		r13	asm ("r13");										\
		r13 = current->ctx;															\
		asm volatile (	"pop     {r4, r5, r6, r7}                       \n\t"		\
						"mov     r8, r4                                 \n\t"		\
						"mov     r9, r5                                 \n\t"		\
						"mov     r10, r6                                \n\t"		\
						"mov     r11, r7                                \n\t"		\
						"pop     {r4, r5, r6, r7, pc}" : : "r" (r13) : "memory");	\
	}

#elif GOS_RAW_SCHEDULER == SCHED_USE_CORTEX_M3 || GOS_RAW_SCHEDULER == SCHED_USE_CORTEX_M4

		// Use the EABI calling standard (ARM's AAPCS) - Save r4 - r11 and floating point if needed

		#define CXT_SET(t) {														\
			register void *r13 asm ("r13");											\
			current = t;															\
			r13 = (char *)current + current->size;									\
		}

		#if CORTEX_USE_FPU
			#define CXT_SAVE() {															\
				register void *r13 asm ("r13");												\
				asm volatile ("push {r4, r5, r6, r7, r8, r9, r10, r11, lr}" : : : "memory");\
				asm volatile ("vpush {s16-s31}" : : : "memory");							\
				current->ctx = r13;															\
			}
			#define CXT_RESTORE() {															\
				register void *		r13	asm ("r13");										\
				r13 = current->ctx;															\
				asm volatile ("vpop {s16-s31}" : : : "memory");							\
				asm volatile ("pop {r4, r5, r6, r7, r8, r9, r10, r11, pc}" : : : "memory");	\
			}
		#else
			#define CXT_SAVE() {															\
				register void *r13 asm ("r13");												\
				asm volatile ("push {r4, r5, r6, r7, r8, r9, r10, r11, lr}" : : : "memory");\
				current->ctx = r13;															\
			}
			#define CXT_RESTORE() {															\
				register void *		r13	asm ("r13");										\
				r13 = current->ctx;															\
				asm volatile ("pop {r4, r5, r6, r7, r8, r9, r10, r11, pc}" : : : "memory");	\
			}
		#endif
#endif

void gfxYield(void) {

	// Clean up zombies
	cleanUpDeadThreads();

	// Is there another thread to run?
	if (!readyQ.head)
		return;

	// Save the current thread (automatically returns when this thread gets re-executed)
	CXT_SAVE();

	// Add us back to the Queue
	Qadd(&readyQ, current);

	// Run the next process
	current = Qpop(&readyQ);
	CXT_RESTORE();
}

// This routine is not currently public - but it could be.
void gfxThreadExit(threadreturn_t ret) {
	// Save the results in case someone is waiting
	current->param = (void *)ret;
	current->flags |= FLG_THD_DEAD;

	// Add us to the dead list if we need deallocation as we can't free ourselves.
	// If someone is waiting on the thread they will do the cleanup.
	if ((current->flags & (FLG_THD_ALLOC|FLG_THD_WAIT)) == FLG_THD_ALLOC)
		Qadd(&deadQ, current);

	// Set the next thread
	current = Qpop(&readyQ);

	// Was that the last thread? If so exit
	if (!current)
		gfxExit();

	// Switch to the new thread
	CXT_RESTORE();
}

void _gfxStartThread(thread *t) {

	// Save the current thread (automatically returns when this thread gets re-executed)
	CXT_SAVE();

	// Add the current thread to the queue because we are starting a new thread.
	Qadd(&readyQ, current);

	// Change to the new thread and the new stack
	CXT_SET(t);

	// Run the users function
	gfxThreadExit(current->fn(current->param));

	// We never get here!
}

gfxThreadHandle gfxThreadCreate(void *stackarea, size_t stacksz, threadpriority_t prio, DECLARE_THREAD_FUNCTION((*fn),p), void *param) {
	thread *	t;
	(void)		prio;

	// Ensure we have a minimum stack size
	if (stacksz < sizeof(thread)+64) {
		stacksz = sizeof(thread)+64;
		stackarea = 0;
	}

	if (stackarea) {
		t = (thread *)stackarea;
		t->flags = 0;
	} else {
		t = (thread *)gfxAlloc(stacksz);
		if (!t)
			return 0;
		t->flags = FLG_THD_ALLOC;
	}
	t->size = stacksz;
	t->fn = fn;
	t->param = param;

	_gfxStartThread(t);

	// Return the new thread handle
	return t;
}

threadreturn_t gfxThreadWait(gfxThreadHandle th) {
	thread *		t;

	t = th;
	if (t == current)
		return -1;

	// Mark that we are waiting
	t->flags |= FLG_THD_WAIT;

	// Wait for the thread to die
	while(!(t->flags & FLG_THD_DEAD))
		gfxYield();

	// Unmark
	t->flags &= ~FLG_THD_WAIT;

	// Clean up resources if needed
	if (t->flags & FLG_THD_ALLOC)
		gfxFree(t);

	// Return the status left by the dead process
	return (threadreturn_t)t->param;
}

#endif /* GFX_USE_OS_RAW32 */<|MERGE_RESOLUTION|>--- conflicted
+++ resolved
@@ -430,7 +430,6 @@
  * Threading functions
  *********************************************************/
 
-<<<<<<< HEAD
 #if GOS_RAW_SCHEDULER == SCHED_USE_SETJMP
 
 	/**
@@ -450,7 +449,7 @@
 		#define STACK_DIR_UP		FALSE
 		#define MASK1				0x00000011
 		#define MASK2				0x00000000
-		#define STACK_BASE			9
+		#define STACK_BASE			12
 	#else
 		#define AUTO_DETECT_MASK	TRUE
 		#define STACK_DIR_UP		stackdirup			// TRUE if the stack grow up instead of down
@@ -462,37 +461,6 @@
 		static uint32_t		jmpmask2;
 		static size_t		stackbase;
 	#endif
-=======
-/**
- * There are some compilers we know how they store the jmpbuf. For those
- * we can use the constant macro definitions. For others we have to "auto-detect".
- * Auto-detection is hairy and there is no guarantee it will work on all architectures.
- * For those it doesn't - read the compiler manuals and the library source code to
- * work out the correct macro values.
- * You can use the debugger to work out the values for your compiler and put them here.
- * Defining these macros as constant values makes the system behavior guaranteed but also
- * makes your code compiler and cpu architecture dependent.
- */
-#if 0
-	// Define your compiler constant values here.
-	//	These example values are for mingw32 compiler (x86).
-	#define AUTO_DETECT_MASK	FALSE
-	#define STACK_DIR_UP		FALSE
-	#define MASK1				0x00000011
-	#define MASK2				0x00000000
-	#define STACK_BASE			12
-#else
-	#define AUTO_DETECT_MASK	TRUE
-	#define STACK_DIR_UP		stackdirup			// TRUE if the stack grow up instead of down
-	#define MASK1				jmpmask1			// The 1st mask of jmp_buf elements that need relocation
-	#define MASK2				jmpmask2			// The 2nd mask of jmp_buf elements that need relocation
-	#define STACK_BASE			stackbase			// The base of the stack frame relative to the local variables
-	static bool_t		stackdirup;
-	static uint32_t		jmpmask1;
-	static uint32_t		jmpmask2;
-	static size_t		stackbase;
-#endif
->>>>>>> 0d54fae7
 
 	#include <setjmp.h> /* jmp_buf, setjmp(), longjmp() */
 
