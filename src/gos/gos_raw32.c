/*
 * This file is subject to the terms of the GFX License. If a copy of
 * the license was not distributed with this file, you can obtain one at:
 *
 *              http://ugfx.org/license.html
 */

// We need to include stdio.h below for Win32 emulation. Turn off GFILE_NEED_STDIO just for this file to prevent conflicts
#define GFILE_NEED_STDIO_MUST_BE_OFF

#include "gfx.h"

#if GFX_USE_OS_RAW32

#include <string.h>				// Prototype for memcpy()

#if GOS_RAW_HEAP_SIZE != 0
	static void _gosHeapInit(void);
#else
	#define _gosHeapInit()
#endif
static void _gosThreadsInit(void);

/*********************************************************
 * Initialise
 *********************************************************/

void _gosInit(void)
{
	/* No initialization of the operating system itself is needed as there isn't one.
	 * On the other hand the C runtime should still already be initialized before
	 * getting here!
	 */
	#warning "GOS: Raw32 - Make sure you initialize your hardware and the C runtime before calling gfxInit() in your application!"

	// Set up the heap allocator
	_gosHeapInit();

	// Start the scheduler
	_gosThreadsInit();
}

void _gosDeinit(void)
{
	/* ToDo */
}

/*********************************************************
 * For WIn32 emulation - automatically add the tick functions
 * the user would normally have to provide for bare metal.
 *********************************************************/

#if defined(WIN32)
	// Win32 nasty stuff - we have conflicting definitions for Red, Green & Blue
	#ifndef _WIN32_WINNT
		#define _WIN32_WINNT 0x0501			// Windows XP and up
	#endif
	#undef Red
	#undef Green
	#undef Blue
	#define WIN32_LEAN_AND_MEAN
	#include <windows.h>
	#undef WIN32_LEAN_AND_MEAN
	#define Blue			HTML2COLOR(0x0000FF)
	#define Red				HTML2COLOR(0xFF0000)
	#define Green			HTML2COLOR(0x008000)

	#include <stdio.h>
	systemticks_t gfxSystemTicks(void)						{ return GetTickCount(); }
	systemticks_t gfxMillisecondsToTicks(delaytime_t ms)	{ return ms; }
#endif

/*********************************************************
 * Exit everything functions
 *********************************************************/

void gfxHalt(const char *msg) {
	#if defined(WIN32)
		fprintf(stderr, "%s\n", msg);
		ExitProcess(1);
	#else
		volatile uint32_t	dummy;
		(void)				msg;

		while(1)
			dummy++;
	#endif
}

void gfxExit(void) {
	#if defined(WIN32)
		ExitProcess(0);
	#else
		volatile uint32_t	dummy;

		while(1)
			dummy++;
	#endif
}

/*********************************************************
 * Head allocation functions
 *********************************************************/

#if GOS_RAW_HEAP_SIZE == 0
	#include <stdlib.h>				// Prototype for malloc(), realloc() and free()

	void *gfxAlloc(size_t sz) {
		return malloc(sz);
	}

	void *gfxRealloc(void *ptr, size_t oldsz, size_t newsz) {
		(void) oldsz;
		return realloc(ptr, newsz);
	}

	void gfxFree(void *ptr) {
		free(ptr);
	}

#else

	// Slot structure - user memory follows
	typedef struct memslot {
		struct memslot *next;		// The next memslot
		size_t			sz;			// Includes the size of this memslot.
		} memslot;

	// Free Slot - immediately follows the memslot structure
	typedef struct freeslot {
		memslot *nextfree;			// The next free slot
	} freeslot;

	#define GetSlotSize(sz)		((((sz) + (sizeof(freeslot) - 1)) & ~(sizeof(freeslot) - 1)) + sizeof(memslot))
	#define NextFree(pslot)		((freeslot *)Slot2Ptr(pslot))->nextfree
	#define Ptr2Slot(p)			((memslot *)(p) - 1)
	#define Slot2Ptr(pslot)		((pslot)+1)

	static memslot *			firstSlot;
	static memslot *			lastSlot;
	static memslot *			freeSlots;
	static char					heap[GOS_RAW_HEAP_SIZE];

	static void _gosHeapInit(void) {
		lastSlot = 0;
		gfxAddHeapBlock(heap, GOS_RAW_HEAP_SIZE);
	}

	void gfxAddHeapBlock(void *ptr, size_t sz) {
		if (sz < sizeof(memslot)+sizeof(freeslot))
			return;

		if (lastSlot)
			lastSlot->next = (memslot *)ptr;
		else
			firstSlot = lastSlot = freeSlots = (memslot *)ptr;

		lastSlot->next = 0;
		lastSlot->sz = sz;
		NextFree(lastSlot) = 0;
	}

	void *gfxAlloc(size_t sz) {
		register memslot *prev, *p, *new;

		if (!sz) return 0;
		sz = GetSlotSize(sz);
		for (prev = 0, p = freeSlots; p != 0; prev = p, p = NextFree(p)) {
			// Loop till we have a block big enough
			if (p->sz < sz)
				continue;
			// Can we save some memory by splitting this block?
			if (p->sz >= sz + sizeof(memslot)+sizeof(freeslot)) {
				new = (memslot *)((char *)p + sz);
				new->next = p->next;
				p->next = new;
				new->sz = p->sz - sz;
				p->sz = sz;
				if (lastSlot == p)
					lastSlot = new;
				NextFree(new) = NextFree(p);
				NextFree(p) = new;
			}
			// Remove it from the free list
			if (prev)
				NextFree(prev) = NextFree(p);
			else
				freeSlots = NextFree(p);
			// Return the result found
			return Slot2Ptr(p);
		}
		// No slots large enough
		return 0;
	}

	void *gfxRealloc(void *ptr, size_t oldsz, size_t sz) {
		register memslot *prev, *p, *new;
		(void) oldsz;

		if (!ptr)
			return gfxAlloc(sz);
		if (!sz) {
			gfxFree(ptr);
			return 0;
		}

		p = Ptr2Slot(ptr);
		sz = GetSlotSize(sz);

		// If the next slot is free (and contiguous) merge it into this one
		if ((char *)p + p->sz == (char *)p->next) {
			for (prev = 0, new = freeSlots; new != 0; prev = new, new = NextFree(new)) {
				if (new == p->next) {
					p->next = new->next;
					p->sz += new->sz;
					if (prev)
						NextFree(prev) = NextFree(new);
					else
						freeSlots = NextFree(new);
					if (lastSlot == new)
						lastSlot = p;
					break;
				}
			}
		}

		// If this block is large enough we are nearly done
		if (sz < p->sz) {
			// Can we save some memory by splitting this block?
			if (p->sz >= sz + sizeof(memslot)+sizeof(freeslot)) {
				new = (memslot *)((char *)p + sz);
				new->next = p->next;
				p->next = new;
				new->sz = p->sz - sz;
				p->sz = sz;
				if (lastSlot == p)
					lastSlot = new;
				NextFree(new) = freeSlots;
				freeSlots = new;
			}
			return Slot2Ptr(p);
		}

		// We need to do this the hard way
		if ((new = gfxAlloc(sz)))
			return 0;
		memcpy(new, ptr, p->sz - sizeof(memslot));
		gfxFree(ptr);
		return new;
	}

	void gfxFree(void *ptr) {
		register memslot *prev, *p, *new;

		if (!ptr)
			return;

		p = Ptr2Slot(ptr);

		// If the next slot is free (and contiguous) merge it into this one
		if ((char *)p + p->sz == (char *)p->next) {
			for (prev = 0, new = freeSlots; new != 0; prev = new, new = NextFree(new)) {
				if (new == p->next) {
					p->next = new->next;
					p->sz += new->sz;
					if (prev)
						NextFree(prev) = NextFree(new);
					else
						freeSlots = NextFree(new);
					if (lastSlot == new)
						lastSlot = p;
					break;
				}
			}
		}

		// Add it into the free chain
		NextFree(p) = freeSlots;
		freeSlots = p;
	}
#endif

/*********************************************************
 * Semaphores and critical region functions
 *********************************************************/

#if !defined(INTERRUPTS_OFF) || !defined(INTERRUPTS_ON)
	#define INTERRUPTS_OFF()
	#define INTERRUPTS_ON()
#endif

void gfxSystemLock(void) {
	INTERRUPTS_OFF();
}

void gfxSystemUnlock(void) {
	INTERRUPTS_ON();
}

void gfxMutexInit(gfxMutex *pmutex) {
	pmutex[0] = 0;
}

void gfxMutexEnter(gfxMutex *pmutex) {
	INTERRUPTS_OFF();
	while (pmutex[0]) {
		INTERRUPTS_ON();
		gfxYield();
		INTERRUPTS_OFF();
	}
	pmutex[0] = 1;
	INTERRUPTS_ON();
}

void gfxMutexExit(gfxMutex *pmutex) {
	pmutex[0] = 0;
}

void gfxSemInit(gfxSem *psem, semcount_t val, semcount_t limit) {
	psem->cnt = val;
	psem->limit = limit;
}

bool_t gfxSemWait(gfxSem *psem, delaytime_t ms) {
	systemticks_t	starttm, delay;

	// Convert our delay to ticks
	switch (ms) {
	case TIME_IMMEDIATE:
		delay = TIME_IMMEDIATE;
		break;
	case TIME_INFINITE:
		delay = TIME_INFINITE;
		break;
	default:
		delay = gfxMillisecondsToTicks(ms);
		if (!delay) delay = 1;
		starttm = gfxSystemTicks();
	}

	INTERRUPTS_OFF();
	while (psem->cnt <= 0) {
		INTERRUPTS_ON();
		// Check if we have exceeded the defined delay
		switch (delay) {
		case TIME_IMMEDIATE:
			return FALSE;
		case TIME_INFINITE:
			break;
		default:
			if (gfxSystemTicks() - starttm >= delay)
				return FALSE;
			break;
		}
		gfxYield();
		INTERRUPTS_OFF();
	}
	psem->cnt--;
	INTERRUPTS_ON();
	return TRUE;
}

bool_t gfxSemWaitI(gfxSem *psem) {
	if (psem->cnt <= 0)
		return FALSE;
	psem->cnt--;
	return TRUE;
}

void gfxSemSignal(gfxSem *psem) {
	INTERRUPTS_OFF();
	gfxSemSignalI(psem);
	INTERRUPTS_ON();
}

void gfxSemSignalI(gfxSem *psem) {
	if (psem->cnt < psem->limit)
		psem->cnt++;
}

/*********************************************************
 * Sleep functions
 *********************************************************/

void gfxSleepMilliseconds(delaytime_t ms) {
	systemticks_t	starttm, delay;

	// Safety first
	switch (ms) {
	case TIME_IMMEDIATE:
		return;
	case TIME_INFINITE:
		while(1)
			gfxYield();
		return;
	}

	// Convert our delay to ticks
	delay = gfxMillisecondsToTicks(ms);
	starttm = gfxSystemTicks();

	do {
		gfxYield();
	} while (gfxSystemTicks() - starttm < delay);
}

void gfxSleepMicroseconds(delaytime_t ms) {
	systemticks_t	starttm, delay;

	// Safety first
	switch (ms) {
	case TIME_IMMEDIATE:
		return;
	case TIME_INFINITE:
		while(1)
			gfxYield();
		return;
	}

	// Convert our delay to ticks
	delay = gfxMillisecondsToTicks(ms/1000);
	starttm = gfxSystemTicks();

	do {
		gfxYield();
	} while (gfxSystemTicks() - starttm < delay);
}

/*********************************************************
 * Threading functions
 *********************************************************/

<<<<<<< HEAD
#if GOS_RAW_SCHEDULER == SCHED_USE_SETJMP

	/**
	 * There are some compilers we know how they store the jmpbuf. For those
	 * we can use the constant macro definitions. For others we have to "auto-detect".
	 * Auto-detection is hairy and there is no guarantee it will work on all architectures.
	 * For those it doesn't - read the compiler manuals and the library source code to
	 * work out the correct macro values.
	 * You can use the debugger to work out the values for your compiler and put them here.
	 * Defining these macros as constant values makes the system behavior guaranteed but also
	 * makes your code compiler and cpu architecture dependent.
	 */
	#if 0
		// Define your compiler constant values here.
		//	These example values are for mingw32 compiler (x86).
		#define AUTO_DETECT_MASK	FALSE
		#define STACK_DIR_UP		FALSE
		#define MASK1				0x00000011
		#define MASK2				0x00000000
		#define STACK_BASE			12
	#else
		#define AUTO_DETECT_MASK	TRUE
		#define STACK_DIR_UP		stackdirup			// TRUE if the stack grow up instead of down
		#define MASK1				jmpmask1			// The 1st mask of jmp_buf elements that need relocation
		#define MASK2				jmpmask2			// The 2nd mask of jmp_buf elements that need relocation
		#define STACK_BASE			stackbase			// The base of the stack frame relative to the local variables
		static bool_t		stackdirup;
		static uint32_t		jmpmask1;
		static uint32_t		jmpmask2;
		static size_t		stackbase;
	#endif
=======
/**
 * There are some compilers we know how they store the jmpbuf. For those
 * we can use the constant macro definitions. For others we have to "auto-detect".
 * Auto-detection is hairy and there is no guarantee it will work on all architectures.
 * For those it doesn't - read the compiler manuals and the library source code to
 * work out the correct macro values.
 * You can use the debugger to work out the values for your compiler and put them here.
 * Defining these macros as constant values makes the system behavior guaranteed but also
 * makes your code compiler and cpu architecture dependent. It also saves a heap of code
 * and a few bytes of RAM.
 */
#if GFX_COMPILER == GFX_COMPILER_MINGW32
	#define AUTO_DETECT_MASK	FALSE
	#define STACK_DIR_UP		FALSE
	#define MASK1				0x00000011
	#define MASK2				0x00000000
	#define STACK_BASE			12
#else
	// Use auto-detection of the stack frame format
	// Assumes all the relevant stuff to be relocated is in the first 256 bytes of the jmpbuf.
	#define AUTO_DETECT_MASK	TRUE
	#define STACK_DIR_UP		stackdirup			// TRUE if the stack grow up instead of down
	#define MASK1				jmpmask1			// The 1st mask of jmp_buf elements that need relocation
	#define MASK2				jmpmask2			// The 2nd mask of jmp_buf elements that need relocation
	#define STACK_BASE			stackbase			// The base of the stack frame relative to the local variables
	static bool_t		stackdirup;
	static uint32_t		jmpmask1;
	static uint32_t		jmpmask2;
	static size_t		stackbase;
#endif
>>>>>>> 8318e8dc

	#include <setjmp.h> /* jmp_buf, setjmp(), longjmp() */

	/**
	 * Some compilers define a _setjmp() and a setjmp().
	 * The difference between them is that setjmp() saves the signal masks.
	 * That is of no use to us so prefer to use the _setjmp() methods.
	 * If they don't exist compile them to be the standard setjmp() function.
	 * Similarly for longjmp().
	 */
	#if (!defined(setjmp) && !defined(_setjmp)) || defined(__KEIL__) || defined(__C51__)
		#define _setjmp setjmp
	#endif
	#if (!defined(longjmp) && !defined(_longjmp)) || defined(__KEIL__) || defined(__C51__)
		#define _longjmp longjmp
	#endif

	typedef jmp_buf		threadcxt;

#elif GOS_RAW_SCHEDULER == SCHED_USE_CORTEX_M0 || GOS_RAW_SCHEDULER == SCHED_USE_CORTEX_M1
	typedef void *	threadcxt;
#elif GOS_RAW_SCHEDULER == SCHED_USE_CORTEX_M3 || GOS_RAW_SCHEDULER == SCHED_USE_CORTEX_M4
	typedef void *	threadcxt;
#else
	#error "GOS RAW32: Unsupported Scheduler. Try setting GOS_RAW_SCHEDULER = SCHED_USE_SETJMP"
#endif

typedef struct thread {
	struct thread *	next;					// Next thread
	int				flags;					// Flags
		#define FLG_THD_ALLOC	0x0001
		#define FLG_THD_MAIN	0x0002
		#define FLG_THD_DEAD	0x0004
		#define FLG_THD_WAIT	0x0008
	size_t			size;					// Size of the thread stack (including this structure)
	threadreturn_t	(*fn)(void *param);		// Thread function
	void *			param;					// Parameter for the thread function
	threadcxt		cxt;					// The current thread context.
} thread;

typedef struct threadQ {
	thread *head;
	thread *tail;
} threadQ;

static threadQ		readyQ;					// The list of ready threads
static threadQ		deadQ;					// Where we put threads waiting to be deallocated
static thread *		current;				// The current running thread
static thread		mainthread;				// The main thread context

static void Qinit(threadQ * q) {
	q->head = q->tail = 0;
}

static void Qadd(threadQ * q, thread *t) {
	t->next = 0;
	if (q->head) {
		q->tail->next = t;
		q->tail = t;
	} else
		q->head = q->tail = t;
}

static thread *Qpop(threadQ * q) {
	struct thread * t;

	if (!q->head)
		return 0;
	t = q->head;
	q->head = t->next;
	return t;
}

#if GOS_RAW_SCHEDULER == SCHED_USE_SETJMP && AUTO_DETECT_MASK

	// The structure for the saved stack frame information
	typedef struct saveloc {
		char *		localptr;
		jmp_buf		cxt;
	} saveloc;

	// A pointer to our auto-detection buffer.
	static saveloc	*pframeinfo;

	/* These functions are not static to prevent the compiler removing them as functions */

	void get_stack_state(void) {
		char *c;
		pframeinfo->localptr = (char *)&c;
		_setjmp(pframeinfo->cxt);
	}

	void get_stack_state_in_fn(void) {
		pframeinfo++;
		get_stack_state();
		pframeinfo--;
	}
#endif

static void _gosThreadsInit(void) {
	Qinit(&readyQ);
	current = &mainthread;
	current->next = 0;
	current->size = sizeof(thread);
	current->flags = FLG_THD_MAIN;
	current->fn = 0;
	current->param = 0;

	#if GOS_RAW_SCHEDULER == SCHED_USE_SETJMP && AUTO_DETECT_MASK
		{
			uint32_t	i;
			char **		pout;
			char **		pin;
			size_t		diff;
			char *		framebase;

			// Allocate a buffer to store our test data
			pframeinfo = gfxAlloc(sizeof(saveloc)*2);

			// Get details of the stack frame from within a function
			get_stack_state_in_fn();

			// Get details of the stack frame outside the function
			get_stack_state();

			/* Work out the frame entries to relocate by treating the jump buffer as an array of pointers */
			stackdirup =  pframeinfo[1].localptr > pframeinfo[0].localptr;
			pout = (char **)pframeinfo[0].cxt;
			pin =  (char **)pframeinfo[1].cxt;
			diff = pframeinfo[0].localptr - pframeinfo[1].localptr;
			framebase = pframeinfo[0].localptr;
			jmpmask1 = jmpmask2 = 0;
			for (i = 0; i < sizeof(jmp_buf)/sizeof(char *); i++, pout++, pin++) {
				if ((size_t)(*pout - *pin) == diff) {
					if (i < 32)
						jmpmask1 |= 1 << i;
					else
						jmpmask2 |= 1 << (i-32);

					if (stackdirup) {
						if (framebase > *pout)
							framebase = *pout;
					} else {
						if (framebase < *pout)
							framebase = *pout;
					}
				}
			}
			stackbase = stackdirup ? (pframeinfo[0].localptr - framebase) : (framebase - pframeinfo[0].localptr);

			// Clean up
			gfxFree(pframeinfo);
		}
	#endif
}

gfxThreadHandle gfxThreadMe(void) {
	return (gfxThreadHandle)current;
}

// Check if there are dead processes to deallocate
static void cleanUpDeadThreads(void) {
	thread *p;

	while ((p = Qpop(&deadQ)))
		gfxFree(p);
}

#if GOS_RAW_SCHEDULER == SCHED_USE_SETJMP
	// Move the stack frame and relocate the context data
	void _gfxAdjustCxt(thread *t) {
		char **	s;
		char *	nf;
		int		diff;
		uint32_t	i;

		// Copy the stack frame
		#if AUTO_DETECT_MASK
			if (STACK_DIR_UP) {					// Stack grows up
				nf = (char *)(t) + sizeof(thread) + stackbase;
				memcpy(t+1, (char *)&s - stackbase, stackbase+sizeof(char *));
			} else {							// Stack grows down
				nf = (char *)(t) + t->size - (stackbase + sizeof(char *));
				memcpy(nf, &s, stackbase+sizeof(char *));
			}
		#elif STACK_DIR_UP
			// Stack grows up
			nf = (char *)(t) + sizeof(thread) + stackbase;
			memcpy(t+1, (char *)&s - stackbase, stackbase+sizeof(char *));
		#else
			// Stack grows down
			nf = (char *)(t) + t->size - (stackbase + sizeof(char *));
			memcpy(nf, &s, stackbase+sizeof(char *));
		#endif

		// Relocate the context data
		s = (char **)(t->cxt);
		diff = nf - (char *)&s;

		// Relocate the elements we know need to be relocated
		for (i = 1; i && i < MASK1; i <<= 1, s++) {
			if ((MASK1 & i))
				*s += diff;
		}
		#ifdef MASK2
			for (i = 1; i && i < MASK2; i <<= 1, s++) {
				if ((MASK1 & i))
					*s += diff;
			}
		#endif
	}
	#define CXT_SET(t) {                                                         \
		if (!_setjmp(t->cxt)) {													\
			_gfxAdjustCxt(t);													\
			current = t;														\
			_longjmp(current->cxt, 1);											\
		}																		\
	}
	#define CXT_SAVE() 			if (_setjmp(current->cxt)) return
	#define CXT_RESTORE() 		_longjmp(current->cxt, 1)

#elif GOS_RAW_SCHEDULER == SCHED_USE_CORTEX_M0 || GOS_RAW_SCHEDULER == SCHED_USE_CORTEX_M1

	// Use the EABI calling standard (ARM's AAPCS) - Save r4 - r11

	#define CXT_SET(t) {														\
		register void *r13 asm ("r13");											\
		current = t;															\
		r13 = (char *)current + current->size;									\
	}

	/**
	 * Save the current thread context.
	 *
	 * Automatically returns the calling function when this thread gets restarted
	 * with the thread handle as the return value
	 */
	//
	#define CXT_SAVE() {															\
		register void *r13 asm ("r13");												\
		asm volatile (	"push    {r4, r5, r6, r7, lr}                   \n\t"		\
						"mov     r4, r8                                 \n\t"		\
						"mov     r5, r9                                 \n\t"		\
						"mov     r6, r10                                \n\t"		\
						"mov     r7, r11                                \n\t"		\
						"push    {r4, r5, r6, r7}" : : : "memory");					\
		current->ctx = r13;															\
	}
	#define CXT_RESTORE() {															\
		register void *		r13	asm ("r13");										\
		r13 = current->ctx;															\
		asm volatile (	"pop     {r4, r5, r6, r7}                       \n\t"		\
						"mov     r8, r4                                 \n\t"		\
						"mov     r9, r5                                 \n\t"		\
						"mov     r10, r6                                \n\t"		\
						"mov     r11, r7                                \n\t"		\
						"pop     {r4, r5, r6, r7, pc}" : : "r" (r13) : "memory");	\
	}

#elif GOS_RAW_SCHEDULER == SCHED_USE_CORTEX_M3 || GOS_RAW_SCHEDULER == SCHED_USE_CORTEX_M4

		// Use the EABI calling standard (ARM's AAPCS) - Save r4 - r11 and floating point if needed

		#define CXT_SET(t) {														\
			register void *r13 asm ("r13");											\
			current = t;															\
			r13 = (char *)current + current->size;									\
		}

		#if CORTEX_USE_FPU
			#define CXT_SAVE() {															\
				register void *r13 asm ("r13");												\
				asm volatile ("push {r4, r5, r6, r7, r8, r9, r10, r11, lr}" : : : "memory");\
				asm volatile ("vpush {s16-s31}" : : : "memory");							\
				current->ctx = r13;															\
			}
			#define CXT_RESTORE() {															\
				register void *		r13	asm ("r13");										\
				r13 = current->ctx;															\
				asm volatile ("vpop {s16-s31}" : : : "memory");							\
				asm volatile ("pop {r4, r5, r6, r7, r8, r9, r10, r11, pc}" : : : "memory");	\
			}
		#else
			#define CXT_SAVE() {															\
				register void *r13 asm ("r13");												\
				asm volatile ("push {r4, r5, r6, r7, r8, r9, r10, r11, lr}" : : : "memory");\
				current->ctx = r13;															\
			}
			#define CXT_RESTORE() {															\
				register void *		r13	asm ("r13");										\
				r13 = current->ctx;															\
				asm volatile ("pop {r4, r5, r6, r7, r8, r9, r10, r11, pc}" : : : "memory");	\
			}
		#endif
#endif

void gfxYield(void) {

	// Clean up zombies
	cleanUpDeadThreads();

	// Is there another thread to run?
	if (!readyQ.head)
		return;

	// Save the current thread (automatically returns when this thread gets re-executed)
	CXT_SAVE();

	// Add us back to the Queue
	Qadd(&readyQ, current);

	// Run the next process
	current = Qpop(&readyQ);
	CXT_RESTORE();
}

// This routine is not currently public - but it could be.
void gfxThreadExit(threadreturn_t ret) {
	// Save the results in case someone is waiting
	current->param = (void *)ret;
	current->flags |= FLG_THD_DEAD;

	// Add us to the dead list if we need deallocation as we can't free ourselves.
	// If someone is waiting on the thread they will do the cleanup.
	if ((current->flags & (FLG_THD_ALLOC|FLG_THD_WAIT)) == FLG_THD_ALLOC)
		Qadd(&deadQ, current);

	// Set the next thread
	current = Qpop(&readyQ);

	// Was that the last thread? If so exit
	if (!current)
		gfxExit();

	// Switch to the new thread
	CXT_RESTORE();
}

void _gfxStartThread(thread *t) {

	// Save the current thread (automatically returns when this thread gets re-executed)
	CXT_SAVE();

	// Add the current thread to the queue because we are starting a new thread.
	Qadd(&readyQ, current);

	// Change to the new thread and the new stack
	CXT_SET(t);

	// Run the users function
	gfxThreadExit(current->fn(current->param));

	// We never get here!
}

gfxThreadHandle gfxThreadCreate(void *stackarea, size_t stacksz, threadpriority_t prio, DECLARE_THREAD_FUNCTION((*fn),p), void *param) {
	thread *	t;
	(void)		prio;

	// Ensure we have a minimum stack size
	if (stacksz < sizeof(thread)+64) {
		stacksz = sizeof(thread)+64;
		stackarea = 0;
	}

	if (stackarea) {
		t = (thread *)stackarea;
		t->flags = 0;
	} else {
		t = (thread *)gfxAlloc(stacksz);
		if (!t)
			return 0;
		t->flags = FLG_THD_ALLOC;
	}
	t->size = stacksz;
	t->fn = fn;
	t->param = param;

	_gfxStartThread(t);

	// Return the new thread handle
	return t;
}

threadreturn_t gfxThreadWait(gfxThreadHandle th) {
	thread *		t;

	t = th;
	if (t == current)
		return -1;

	// Mark that we are waiting
	t->flags |= FLG_THD_WAIT;

	// Wait for the thread to die
	while(!(t->flags & FLG_THD_DEAD))
		gfxYield();

	// Unmark
	t->flags &= ~FLG_THD_WAIT;

	// Clean up resources if needed
	if (t->flags & FLG_THD_ALLOC)
		gfxFree(t);

	// Return the status left by the dead process
	return (threadreturn_t)t->param;
}

#endif /* GFX_USE_OS_RAW32 */<|MERGE_RESOLUTION|>--- conflicted
+++ resolved
@@ -430,7 +430,6 @@
  * Threading functions
  *********************************************************/
 
-<<<<<<< HEAD
 #if GOS_RAW_SCHEDULER == SCHED_USE_SETJMP
 
 	/**
@@ -441,17 +440,18 @@
 	 * work out the correct macro values.
 	 * You can use the debugger to work out the values for your compiler and put them here.
 	 * Defining these macros as constant values makes the system behavior guaranteed but also
-	 * makes your code compiler and cpu architecture dependent.
+	 * makes your code compiler and cpu architecture dependent. It also saves a heap of code
+	 * and a few bytes of RAM.
 	 */
-	#if 0
-		// Define your compiler constant values here.
-		//	These example values are for mingw32 compiler (x86).
+	#if GFX_COMPILER == GFX_COMPILER_MINGW32
 		#define AUTO_DETECT_MASK	FALSE
 		#define STACK_DIR_UP		FALSE
 		#define MASK1				0x00000011
 		#define MASK2				0x00000000
 		#define STACK_BASE			12
 	#else
+		// Use auto-detection of the stack frame format
+		// Assumes all the relevant stuff to be relocated is in the first 256 bytes of the jmpbuf.
 		#define AUTO_DETECT_MASK	TRUE
 		#define STACK_DIR_UP		stackdirup			// TRUE if the stack grow up instead of down
 		#define MASK1				jmpmask1			// The 1st mask of jmp_buf elements that need relocation
@@ -462,38 +462,6 @@
 		static uint32_t		jmpmask2;
 		static size_t		stackbase;
 	#endif
-=======
-/**
- * There are some compilers we know how they store the jmpbuf. For those
- * we can use the constant macro definitions. For others we have to "auto-detect".
- * Auto-detection is hairy and there is no guarantee it will work on all architectures.
- * For those it doesn't - read the compiler manuals and the library source code to
- * work out the correct macro values.
- * You can use the debugger to work out the values for your compiler and put them here.
- * Defining these macros as constant values makes the system behavior guaranteed but also
- * makes your code compiler and cpu architecture dependent. It also saves a heap of code
- * and a few bytes of RAM.
- */
-#if GFX_COMPILER == GFX_COMPILER_MINGW32
-	#define AUTO_DETECT_MASK	FALSE
-	#define STACK_DIR_UP		FALSE
-	#define MASK1				0x00000011
-	#define MASK2				0x00000000
-	#define STACK_BASE			12
-#else
-	// Use auto-detection of the stack frame format
-	// Assumes all the relevant stuff to be relocated is in the first 256 bytes of the jmpbuf.
-	#define AUTO_DETECT_MASK	TRUE
-	#define STACK_DIR_UP		stackdirup			// TRUE if the stack grow up instead of down
-	#define MASK1				jmpmask1			// The 1st mask of jmp_buf elements that need relocation
-	#define MASK2				jmpmask2			// The 2nd mask of jmp_buf elements that need relocation
-	#define STACK_BASE			stackbase			// The base of the stack frame relative to the local variables
-	static bool_t		stackdirup;
-	static uint32_t		jmpmask1;
-	static uint32_t		jmpmask2;
-	static size_t		stackbase;
-#endif
->>>>>>> 8318e8dc
 
 	#include <setjmp.h> /* jmp_buf, setjmp(), longjmp() */
 
