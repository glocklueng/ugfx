/*
 * This file is subject to the terms of the GFX License. If a copy of
 * the license was not distributed with this file, you can obtain one at:
 *
 *              http://ugfx.org/license.html
 */

#include "gfx.h"

#if GFX_USE_GWIN

#include "src/gwin/class_gwin.h"

// Needed if there is no window manager
#define MIN_WIN_WIDTH	1
#define MIN_WIN_HEIGHT	1

/*-----------------------------------------------
 * Data
 *-----------------------------------------------*/

static const gwinVMT basegwinVMT = {
		"GWIN",					// The classname
		sizeof(GWindowObject),	// The object size
		0,						// The destroy routine
		0,						// The redraw routine
		0,						// The after-clear routine
};

static color_t	defaultFgColor = White;
static color_t	defaultBgColor = Black;
#if GDISP_NEED_TEXT
	static font_t	defaultFont;
#endif

/*-----------------------------------------------
 * Helper Routines
 *-----------------------------------------------*/

#if GWIN_NEED_WINDOWMANAGER
	#define _gwm_redraw(gh, flags)		_GWINwm->vmt->Redraw(gh, flags)
	#define _gwm_redim(gh,x,y,w,h)		_GWINwm->vmt->Redim(gh,x,y,w,h);
#else
	static void _gwm_redraw(GHandle gh, int flags) {
		if ((gh->flags & GWIN_FLG_VISIBLE)) {
			if (gh->vmt->Redraw) {
				#if GDISP_NEED_CLIP
					gdispGSetClip(gh->display, gh->x, gh->y, gh->width, gh->height);
				#endif
				gh->vmt->Redraw(gh);
			} else if (!(flags & GWIN_WMFLG_PRESERVE)) {
				#if GDISP_NEED_CLIP
					gdispGSetClip(gh->display, gh->x, gh->y, gh->width, gh->height);
				#endif
				gdispGFillArea(gh->display, gh->x, gh->y, gh->width, gh->height, gh->bgcolor);
				if (gh->vmt->AfterClear)
					gh->vmt->AfterClear(gh);
			}
		} else if (!(flags & GWIN_WMFLG_NOBGCLEAR)) {
			#if GDISP_NEED_CLIP
				gdispGSetClip(gh->display, gh->x, gh->y, gh->width, gh->height);
			#endif
			gdispGFillArea(gh->display, gh->x, gh->y, gh->width, gh->height, defaultBgColor);
		}
	}
	static void _gwm_redim(GHandle gh, coord_t x, coord_t y, coord_t width, coord_t height) {
		gh->x = x; gh->y = y;
		gh->width = width; gh->height = height;
		if (gh->x < 0) { gh->width += gh->x; gh->x = 0; }
		if (gh->y < 0) { gh->height += gh->y; gh->y = 0; }
		if (gh->x > gdispGetWidth()-MIN_WIN_WIDTH)		gh->x = gdispGetWidth()-MIN_WIN_WIDTH;
		if (gh->y > gdispGetHeight()-MIN_WIN_HEIGHT)	gh->y = gdispGetHeight()-MIN_WIN_HEIGHT;
		if (gh->width < MIN_WIN_WIDTH) { gh->width = MIN_WIN_WIDTH; }
		if (gh->height < MIN_WIN_HEIGHT) { gh->height = MIN_WIN_HEIGHT; }
		if (gh->x+gh->width > gdispGetWidth()) gh->width = gdispGetWidth() - gh->x;
		if (gh->y+gh->height > gdispGetHeight()) gh->height = gdispGetHeight() - gh->y;

		// Redraw the window
		_gwm_redraw(gh, GWIN_WMFLG_PRESERVE|GWIN_WMFLG_NOBGCLEAR);
	}
#endif

/*-----------------------------------------------
 * Class Routines
 *-----------------------------------------------*/

void _gwinInit(void)
{
	#if GWIN_NEED_WIDGET
		extern void _gwidgetInit(void);

		_gwidgetInit();
	#endif
	#if GWIN_NEED_WINDOWMANAGER
		extern void _gwmInit(void);

		_gwmInit();
	#endif
}

void _gwinDeinit(void)
{
	#if GWIN_NEED_WIDGET
		extern void _gwidgetDeinit(void);

		_gwidgetDeinit();
	#endif
	#if GWIN_NEED_WINDOWMANAGER
		extern void _gwmDeinit(void);

		_gwmDeinit();
	#endif
}

// Internal routine for use by GWIN components only
// Initialise a window creating it dynamically if required.
GHandle _gwindowCreate(GDisplay *g, GWindowObject *pgw, const GWindowInit *pInit, const gwinVMT *vmt, uint32_t flags) {
	// Allocate the structure if necessary
	if (!pgw) {
		if (!(pgw = gfxAlloc(vmt->size)))
			return 0;
		pgw->flags = flags|GWIN_FLG_DYNAMIC;
	} else
		pgw->flags = flags;
	
	// Initialise all basic fields
	pgw->display = g;
	pgw->vmt = vmt;
	pgw->color = defaultFgColor;
	pgw->bgcolor = defaultBgColor;
	#if GDISP_NEED_TEXT
		pgw->font = defaultFont;
	#endif

	#if GWIN_NEED_WINDOWMANAGER
		if (!_GWINwm->vmt->Add(pgw, pInit)) {
			if ((pgw->flags & GWIN_FLG_DYNAMIC))
				gfxFree(pgw);
			return 0;
		}
	#else
		_gwm_redim(pgw, pInit->x, pInit->y, pInit->width, pInit->height);
	#endif

	#if GWIN_NEED_HIERARCHY
		pgw->parent = NULL;
		pgw->sibling = NULL;
		pgw->child = NULL;
	#endif

	return (GHandle)pgw;
}

/*-----------------------------------------------
 * Routines that affect all windows
 *-----------------------------------------------*/

void gwinClearInit(GWindowInit *pwi) {
	char		*p;
	unsigned	len;

	for(p = (char *)pwi, len = sizeof(GWindowInit); len; len--)
		*p++ = 0;
}

void gwinSetDefaultColor(color_t clr) {
	defaultFgColor = clr;
}

color_t gwinGetDefaultColor(void) {
	return defaultFgColor;
}

void gwinSetDefaultBgColor(color_t bgclr) {
	defaultBgColor = bgclr;
}

color_t gwinGetDefaultBgColor(void) {
	return defaultBgColor;
}

#if GDISP_NEED_TEXT
	void gwinSetDefaultFont(font_t font) {
		defaultFont = font;
	}

	font_t gwinGetDefaultFont(void) {
		return defaultFont;
	}
#endif

/*-----------------------------------------------
 * The GWindow Routines
 *-----------------------------------------------*/

GHandle gwinGWindowCreate(GDisplay *g, GWindowObject *pgw, const GWindowInit *pInit) {
	if (!(pgw = _gwindowCreate(g, pgw, pInit, &basegwinVMT, 0)))
		return 0;

	gwinSetVisible(pgw, pInit->show);

	return pgw;
}

void gwinDestroy(GHandle gh) {
<<<<<<< HEAD
	if (!gh) {
		// should log a runtime error here
		return;
	}

	#if GWIN_NEED_HIERARCHY
		GHandle tmp;

		// recursively destroy our children first
		for(tmp = gh->child; tmp; tmp = tmp->sibling)
			gwinDestroy(tmp);

		// remove myself from the hierarchy
		gwinRemoveChild(gh);

		// issue a redraw of my parent if any
		if (gh->parent) {
			gwinRedraw(gh->parent);
		}
	#endif
	
=======
	if (!gh)
		return;

>>>>>>> 1478fdf4
	// Make the window invisible
	gwinSetVisible(gh, FALSE);

	// Remove from the window manager
	#if GWIN_NEED_WINDOWMANAGER
		_GWINwm->vmt->Delete(gh);
	#endif

	// Class destroy routine
	if (gh->vmt->Destroy)
		gh->vmt->Destroy(gh);

	// Clean up the structure
	if (gh->flags & GWIN_FLG_DYNAMIC) {
		gh->flags = 0;							// To be sure, to be sure
		gfxFree((void *)gh);
	} else
		gh->flags = 0;							// To be sure, to be sure
}

const char *gwinGetClassName(GHandle gh) {
	return gh->vmt->classname;
}

void gwinSetVisible(GHandle gh, bool_t visible) {
	if (visible) {
		if (!(gh->flags & GWIN_FLG_VISIBLE)) {
			gh->flags |= GWIN_FLG_VISIBLE;
			_gwm_redraw(gh, 0);
		}
	} else {
		if ((gh->flags & GWIN_FLG_VISIBLE)) {
			gh->flags &= ~GWIN_FLG_VISIBLE;
			_gwm_redraw(gh, 0);
		}
	}
}

bool_t gwinGetVisible(GHandle gh) {
	#if GWIN_NEED_HIERARCHY
		// return TRUE if all widgets (itself + parents) are visble, false otherwise
		GHandle e = gh;
		for (e = gh; e; e = e->parent) {
			if (!(e->flags & GWIN_FLG_VISIBLE))
				return FALSE;
		}
		return TRUE;
	#else 
		return (gh->flags & GWIN_FLG_VISIBLE) ? TRUE : FALSE;
	#endif
}

void gwinSetEnabled(GHandle gh, bool_t enabled) {
	if (enabled) {
		if (!(gh->flags & GWIN_FLG_ENABLED)) {
			gh->flags |= GWIN_FLG_ENABLED;
			_gwm_redraw(gh, GWIN_WMFLG_PRESERVE|GWIN_WMFLG_NOBGCLEAR);
		}
	} else {
		if ((gh->flags & GWIN_FLG_ENABLED)) {
			gh->flags &= ~GWIN_FLG_ENABLED;
			_gwm_redraw(gh, GWIN_WMFLG_PRESERVE|GWIN_WMFLG_NOBGCLEAR);
		}
	}
}

bool_t gwinGetEnabled(GHandle gh) {
	#if GWIN_NEED_HIERARCHY
		// return TRUE if all widgets (itself + parents) are enabled, false otherwise
		GHandle e = gh;
		for (e = gh; e; e = e->parent) {
			if (!(e->flags & GWIN_FLG_ENABLED))
				return FALSE;
		}
		return TRUE;
	#else 
		return (gh->flags & GWIN_FLG_ENABLED) ? TRUE : FALSE;
	#endif
}

void gwinMove(GHandle gh, coord_t x, coord_t y) {
	_gwm_redim(gh, x, y, gh->width, gh->height);
}

void gwinResize(GHandle gh, coord_t width, coord_t height) {
	_gwm_redim(gh, gh->x, gh->y, width, height);
}

void gwinRedraw(GHandle gh) {
	_gwm_redraw(gh, GWIN_WMFLG_PRESERVE | GWIN_WMFLG_NOBGCLEAR);

	#if GWIN_NEED_HIERARCHY
		GHandle tmp;
		for (tmp = gh->child; tmp; tmp = tmp->sibling)
			gwinRedraw(tmp);
	#endif
}

#if GDISP_NEED_TEXT
	void gwinSetFont(GHandle gh, font_t font) {
		gh->font = font;
	}
#endif

#if GWIN_NEED_HIERARCHY
	void gwinAddChild(GHandle parent, GHandle child, bool_t last) {
		child->parent  = parent;
		child->sibling = NULL;
		child->child   = NULL;

		if (!parent)
			return;

		if (last && parent->child) {
			GHandle s = parent->child;
			while (s->sibling)
				s = s->sibling;
			s->sibling = child;
		} else {
			child->sibling = parent->child;
			parent->child = child;
		}

		// clear the area of the current child position as it will be moved
		gwinClear(child);

		// window coordinates until now are relative, make them absolute now.
		child->x += parent->x;
		child->y += parent->y;

		// redraw the window
		gwinRedraw(parent);
	}

	void gwinRemoveChild(GHandle gh) {
		if(!gh || !gh->parent) {
			// without a parent, removing is impossible
			// should log a runtime error here
			return;
		}

		if (gh->parent->child == gh) {
			// we are the first child, update parent
			gh->parent->child = gh->sibling;
		} else {
			// otherwise find our predecessor
			GHandle tmp = gh->parent->child;
			while (tmp && tmp->sibling != gh)
				tmp = tmp->sibling;

			if(!tmp) {
				// our parent's children list is corrupted
				// should log a runtime error here
				return;
			}

			tmp->sibling = gh->sibling;
		}
	}

	void gwinRedrawChildren(GHandle gh) {
		GHandle tmp;
		for (tmp = gh->child; tmp; tmp = tmp->sibling)
			gwinRedraw(tmp);
	}

	GHandle gwinGetFirstChild(GHandle gh) {
		return gh->child;
	}

	GHandle gwinGetNextChild(GHandle gh) {
		return gh->sibling;
	}
#endif

void gwinClear(GHandle gh) {
	/*
	 * Don't render anything when the window is not visible but 
	 * still call tthe AfterClear() routine as some widgets will
	 * need this to clear internal buffers or similar
	 */
	if (!((gh->flags & GWIN_FLG_VISIBLE))) {
		if (gh->vmt->AfterClear)
			gh->vmt->AfterClear(gh);
	} else {

		#if GDISP_NEED_CLIP
			gdispGSetClip(gh->display, gh->x, gh->y, gh->width, gh->height);
		#endif

		gdispGFillArea(gh->display, gh->x, gh->y, gh->width, gh->height, gh->bgcolor);
		if (gh->vmt->AfterClear)
			gh->vmt->AfterClear(gh);
	}

	#if GWIN_NEED_HIERARCHY
		GHandle tmp;
		for (tmp = gh->child; tmp; tmp = tmp->sibling)
			gwinClear(tmp);
	#endif
}

void gwinDrawPixel(GHandle gh, coord_t x, coord_t y) {
	if (!((gh->flags & GWIN_FLG_VISIBLE)))
		return;

	#if GDISP_NEED_CLIP
		gdispGSetClip(gh->display, gh->x, gh->y, gh->width, gh->height);
	#endif
	gdispGDrawPixel(gh->display, gh->x+x, gh->y+y, gh->color);
}

void gwinDrawLine(GHandle gh, coord_t x0, coord_t y0, coord_t x1, coord_t y1) {
	if (!((gh->flags & GWIN_FLG_VISIBLE)))
		return;

	#if GDISP_NEED_CLIP
		gdispGSetClip(gh->display, gh->x, gh->y, gh->width, gh->height);
	#endif
	gdispGDrawLine(gh->display, gh->x+x0, gh->y+y0, gh->x+x1, gh->y+y1, gh->color);
}

void gwinDrawBox(GHandle gh, coord_t x, coord_t y, coord_t cx, coord_t cy) {
	if (!((gh->flags & GWIN_FLG_VISIBLE)))
		return;

	#if GDISP_NEED_CLIP
		gdispGSetClip(gh->display, gh->x, gh->y, gh->width, gh->height);
	#endif
	gdispGDrawBox(gh->display, gh->x+x, gh->y+y, cx, cy, gh->color);
}

void gwinFillArea(GHandle gh, coord_t x, coord_t y, coord_t cx, coord_t cy) {
	if (!((gh->flags & GWIN_FLG_VISIBLE)))
		return;

	#if GDISP_NEED_CLIP
		gdispGSetClip(gh->display, gh->x, gh->y, gh->width, gh->height);
	#endif
	gdispGFillArea(gh->display, gh->x+x, gh->y+y, cx, cy, gh->color);
}

void gwinBlitArea(GHandle gh, coord_t x, coord_t y, coord_t cx, coord_t cy, coord_t srcx, coord_t srcy, coord_t srccx, const pixel_t *buffer) {
	if (!((gh->flags & GWIN_FLG_VISIBLE)))
		return;

	#if GDISP_NEED_CLIP
		gdispGSetClip(gh->display, gh->x, gh->y, gh->width, gh->height);
	#endif
	gdispGBlitArea(gh->display, gh->x+x, gh->y+y, cx, cy, srcx, srcy, srccx, buffer);
}

#if GDISP_NEED_CIRCLE
	void gwinDrawCircle(GHandle gh, coord_t x, coord_t y, coord_t radius) {
		if (!((gh->flags & GWIN_FLG_VISIBLE)))
			return;

		#if GDISP_NEED_CLIP
			gdispGSetClip(gh->display, gh->x, gh->y, gh->width, gh->height);
		#endif
		gdispGDrawCircle(gh->display, gh->x+x, gh->y+y, radius, gh->color);
	}

	void gwinFillCircle(GHandle gh, coord_t x, coord_t y, coord_t radius) {
		if (!((gh->flags & GWIN_FLG_VISIBLE)))
			return;

		#if GDISP_NEED_CLIP
			gdispGSetClip(gh->display, gh->x, gh->y, gh->width, gh->height);
		#endif
		gdispGFillCircle(gh->display, gh->x+x, gh->y+y, radius, gh->color);
	}
#endif

#if GDISP_NEED_ELLIPSE
	void gwinDrawEllipse(GHandle gh, coord_t x, coord_t y, coord_t a, coord_t b) {
		if (!((gh->flags & GWIN_FLG_VISIBLE)))
			return;

		#if GDISP_NEED_CLIP
			gdispGSetClip(gh->display, gh->x, gh->y, gh->width, gh->height);
		#endif
		gdispGDrawEllipse(gh->display, gh->x+x, gh->y+y, a, b, gh->color);
	}

	void gwinFillEllipse(GHandle gh, coord_t x, coord_t y, coord_t a, coord_t b) {
		if (!((gh->flags & GWIN_FLG_VISIBLE)))
			return;

		#if GDISP_NEED_CLIP
			gdispGSetClip(gh->display, gh->x, gh->y, gh->width, gh->height);
		#endif
		gdispGFillEllipse(gh->display, gh->x+x, gh->y+y, a, b, gh->color);
	}
#endif

#if GDISP_NEED_ARC
	void gwinDrawArc(GHandle gh, coord_t x, coord_t y, coord_t radius, coord_t startangle, coord_t endangle) {
		if (!((gh->flags & GWIN_FLG_VISIBLE)))
			return;

		#if GDISP_NEED_CLIP
			gdispGSetClip(gh->display, gh->x, gh->y, gh->width, gh->height);
		#endif
		gdispGDrawArc(gh->display, gh->x+x, gh->y+y, radius, startangle, endangle, gh->color);
	}

	void gwinFillArc(GHandle gh, coord_t x, coord_t y, coord_t radius, coord_t startangle, coord_t endangle) {
		if (!((gh->flags & GWIN_FLG_VISIBLE)))
			return;

		#if GDISP_NEED_CLIP
			gdispGSetClip(gh->display, gh->x, gh->y, gh->width, gh->height);
		#endif
		gdispGFillArc(gh->display, gh->x+x, gh->y+y, radius, startangle, endangle, gh->color);
	}
#endif

#if GDISP_NEED_PIXELREAD
	color_t gwinGetPixelColor(GHandle gh, coord_t x, coord_t y) {
		if (!((gh->flags & GWIN_FLG_VISIBLE)))
			return defaultBgColor;

		#if GDISP_NEED_CLIP
			gdispGSetClip(gh->display, gh->x, gh->y, gh->width, gh->height);
		#endif
		return gdispGGetPixelColor(gh->display, gh->x+x, gh->y+y);
	}
#endif

#if GDISP_NEED_TEXT
	void gwinDrawChar(GHandle gh, coord_t x, coord_t y, char c) {
		if (!((gh->flags & GWIN_FLG_VISIBLE)) || !gh->font)
			return;

		#if GDISP_NEED_CLIP
			gdispGSetClip(gh->display, gh->x, gh->y, gh->width, gh->height);
		#endif
		gdispGDrawChar(gh->display, gh->x+x, gh->y+y, c, gh->font, gh->color);
	}

	void gwinFillChar(GHandle gh, coord_t x, coord_t y, char c) {
		if (!((gh->flags & GWIN_FLG_VISIBLE)) || !gh->font)
			return;

		#if GDISP_NEED_CLIP
			gdispGSetClip(gh->display, gh->x, gh->y, gh->width, gh->height);
		#endif
		gdispGFillChar(gh->display, gh->x+x, gh->y+y, c, gh->font, gh->color, gh->bgcolor);
	}

	void gwinDrawString(GHandle gh, coord_t x, coord_t y, const char *str) {
		if (!((gh->flags & GWIN_FLG_VISIBLE)) || !gh->font)
			return;

		#if GDISP_NEED_CLIP
			gdispGSetClip(gh->display, gh->x, gh->y, gh->width, gh->height);
		#endif
		gdispGDrawString(gh->display, gh->x+x, gh->y+y, str, gh->font, gh->color);
	}

	void gwinFillString(GHandle gh, coord_t x, coord_t y, const char *str) {
		if (!((gh->flags & GWIN_FLG_VISIBLE)) || !gh->font)
			return;

		#if GDISP_NEED_CLIP
			gdispGSetClip(gh->display, gh->x, gh->y, gh->width, gh->height);
		#endif
		gdispGFillString(gh->display, gh->x+x, gh->y+y, str, gh->font, gh->color, gh->bgcolor);
	}

	void gwinDrawStringBox(GHandle gh, coord_t x, coord_t y, coord_t cx, coord_t cy, const char* str, justify_t justify) {
		if (!((gh->flags & GWIN_FLG_VISIBLE)) || !gh->font)
			return;

		#if GDISP_NEED_CLIP
			gdispGSetClip(gh->display, gh->x, gh->y, gh->width, gh->height);
		#endif
		gdispGDrawStringBox(gh->display, gh->x+x, gh->y+y, cx, cy, str, gh->font, gh->color, justify);
	}

	void gwinFillStringBox(GHandle gh, coord_t x, coord_t y, coord_t cx, coord_t cy, const char* str, justify_t justify) {
		if (!((gh->flags & GWIN_FLG_VISIBLE)) || !gh->font)
			return;

		#if GDISP_NEED_CLIP
			gdispGSetClip(gh->display, gh->x, gh->y, gh->width, gh->height);
		#endif
		gdispGFillStringBox(gh->display, gh->x+x, gh->y+y, cx, cy, str, gh->font, gh->color, gh->bgcolor, justify);
	}
#endif

#if GDISP_NEED_CONVEX_POLYGON
	void gwinDrawPoly(GHandle gh, coord_t tx, coord_t ty, const point *pntarray, unsigned cnt) {
		if (!((gh->flags & GWIN_FLG_VISIBLE)))
			return;

		#if GDISP_NEED_CLIP
			gdispGSetClip(gh->display, gh->x, gh->y, gh->width, gh->height);
		#endif
		gdispGDrawPoly(gh->display, tx+gh->x, ty+gh->y, pntarray, cnt, gh->color);
	}

	void gwinFillConvexPoly(GHandle gh, coord_t tx, coord_t ty, const point *pntarray, unsigned cnt) {
		if (!((gh->flags & GWIN_FLG_VISIBLE)))
			return;

		#if GDISP_NEED_CLIP
			gdispGSetClip(gh->display, gh->x, gh->y, gh->width, gh->height);
		#endif
		gdispGFillConvexPoly(gh->display, tx+gh->x, ty+gh->y, pntarray, cnt, gh->color);
	}
#endif

#if GDISP_NEED_IMAGE
	gdispImageError gwinDrawImage(GHandle gh, gdispImage *img, coord_t x, coord_t y, coord_t cx, coord_t cy, coord_t sx, coord_t sy) {
		if (!((gh->flags & GWIN_FLG_VISIBLE)))
			return GDISP_IMAGE_ERR_OK;

		#if GDISP_NEED_CLIP
			gdispGSetClip(gh->display, gh->x, gh->y, gh->width, gh->height);
		#endif
		return gdispGImageDraw(gh->display, img, gh->x+x, gh->y+y, cx, cy, sx, sy);
	}
#endif

#endif /* GFX_USE_GWIN */
/** @} */
<|MERGE_RESOLUTION|>--- conflicted
+++ resolved
@@ -203,11 +203,8 @@
 }
 
 void gwinDestroy(GHandle gh) {
-<<<<<<< HEAD
-	if (!gh) {
-		// should log a runtime error here
+	if (!gh)
 		return;
-	}
 
 	#if GWIN_NEED_HIERARCHY
 		GHandle tmp;
@@ -225,11 +222,6 @@
 		}
 	#endif
 	
-=======
-	if (!gh)
-		return;
-
->>>>>>> 1478fdf4
 	// Make the window invisible
 	gwinSetVisible(gh, FALSE);
 
@@ -408,7 +400,7 @@
 void gwinClear(GHandle gh) {
 	/*
 	 * Don't render anything when the window is not visible but 
-	 * still call tthe AfterClear() routine as some widgets will
+	 * still call the AfterClear() routine as some widgets will
 	 * need this to clear internal buffers or similar
 	 */
 	if (!((gh->flags & GWIN_FLG_VISIBLE))) {
